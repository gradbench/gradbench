--- conflicted
+++ resolved
@@ -1,15 +1,3 @@
-EXECUTABLES=hello gmm ba lstm ht kmeans particle saddle ode llsq det
+EXECUTABLES=hello gmm ba lstm ht kmeans particle saddle ode llsq det lse
 
-<<<<<<< HEAD
-include ../../cpp/common.mk
-=======
-EXECUTABLES=hello gmm ba lstm ht particle saddle ode llsq det lse
-
-all: $(EXECUTABLES)
-
-%: %.cpp
-	$(CXX) -o $@ $^ $(LDFLAGS) $(CFLAGS)
-
-clean:
-	rm -f $(EXECUTABLES)
->>>>>>> cbb0bfb2
+include ../../cpp/common.mk