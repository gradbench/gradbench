--- conflicted
+++ resolved
@@ -71,7 +71,6 @@
   return log(semx) + mx;
 }
 
-<<<<<<< HEAD
 template<typename T>
 T log_wishart_prior(int p, int k,
                     const Wishart wishart,
@@ -80,12 +79,6 @@
                     const T* const icf)
 {
   int n = p + wishart.m + 1;
-=======
-template <typename T>
-T log_wishart_prior(int p, int k, Wishart wishart, const T* const sum_qs,
-                    const T* const Qdiags, const T* const icf) {
-  int n      = p + wishart.m + 1;
->>>>>>> aefadde8
   int icf_sz = p * (p + 1) / 2;
 
   double C = n * p * (log(wishart.gamma) - 0.5 * log(2)) -
@@ -93,21 +86,13 @@
 
   T out = 0;
   for (int ik = 0; ik < k; ik++) {
-<<<<<<< HEAD
     T frobenius = sqnorm(p, &Qdiags[ik * p]) + sqnorm(icf_sz - p, &icf[ik * icf_sz + p]);
     out += 0.5 * wishart.gamma * wishart.gamma * frobenius - wishart.m * sum_qs[ik];
-=======
-    T frobenius =
-        sqnorm(p, &Qdiags[ik * p]) + sqnorm(icf_sz - p, &icf[ik * icf_sz + p]);
-    out = out + 0.5 * wishart.gamma * wishart.gamma * (frobenius)-wishart.m *
-                    sum_qs[ik];
->>>>>>> aefadde8
   }
 
   return out - k * C;
 }
 
-<<<<<<< HEAD
 template<typename T>
 void preprocess_qs(int d, int k,
                    const T* const icf,
@@ -122,22 +107,11 @@
     for (int id = 0; id < d; id++) {
       T q = icf[ik * icf_sz + id];
       sum_qs[ik] = sum_qs[ik] + q;
-=======
-template <typename T>
-void preprocess_qs(int d, int k, const T* const icf, T* sum_qs, T* Qdiags) {
-  int icf_sz = d * (d + 1) / 2;
-  for (int ik = 0; ik < k; ik++) {
-    sum_qs[ik] = 0.;
-    for (int id = 0; id < d; id++) {
-      T q                 = icf[ik * icf_sz + id];
-      sum_qs[ik]          = sum_qs[ik] + q;
->>>>>>> aefadde8
       Qdiags[ik * d + id] = exp(q);
     }
   }
 }
 
-<<<<<<< HEAD
 template<typename T>
 void Qtimesx(int d,
              const T* const Qdiag,
@@ -145,13 +119,6 @@
              const T* const x,
              T* out) {
   for (int id = 0; id < d; id++) {
-=======
-template <typename T>
-void Qtimesx(int d, const T* const Qdiag,
-             const T* const ltri,  // strictly lower triangular part
-             const T* const x, T* out) {
-  for (int id = 0; id < d; id++)
->>>>>>> aefadde8
     out[id] = Qdiag[id] * x[id];
   }
 
@@ -171,11 +138,7 @@
                const double* __restrict__ const x, Wishart wishart,
                T* __restrict__ err) {
   const double CONSTANT = -n * d * 0.5 * log(2 * M_PI);
-<<<<<<< HEAD
   const int icf_sz = d * (d + 1) / 2;
-=======
-  int          icf_sz   = d * (d + 1) / 2;
->>>>>>> aefadde8
 
   std::vector<T> Qdiags(d * k);
   std::vector<T> sum_qs(k);
@@ -195,23 +158,10 @@
       subtract(d, &x[ix * d], &means[ik * d], &xcentered[0]);
       Qtimesx(d, &Qdiags[ik * d], &icf[ik * icf_sz + d], &xcentered[0], &Qxcentered[0]);
 
-<<<<<<< HEAD
       main_term[ik] = alphas[ik] + sum_qs[ik] - 0.5 * sqnorm(d, &Qxcentered[0]);
     }
     T lsum = logsumexp(k, &main_term[0]);
     slse += lsum;
-=======
-  T slse = 0.;
-  for (int ix = 0; ix < n; ix++) {
-    for (int ik = 0; ik < k; ik++) {
-      subtract(d, &x[ix * d], &means[ik * d], &xcentered[0]);
-      Qtimesx(d, &Qdiags[ik * d], &icf[ik * icf_sz + d], &xcentered[0],
-              &Qxcentered[0]);
-
-      main_term[ik] = alphas[ik] + sum_qs[ik] - 0.5 * sqnorm(d, &Qxcentered[0]);
-    }
-    slse = slse + logsumexp(k, &main_term[0]);
->>>>>>> aefadde8
   }
 
   T lse_alphas = logsumexp(k, alphas);
