--- conflicted
+++ resolved
@@ -1,14 +1,8 @@
 # This file is machine-generated - editing it directly is not advised
 
-<<<<<<< HEAD
-julia_version = "1.11.3"
-manifest_format = "2.0"
-project_hash = "c2f17fd88bfd9b8f09cacfb66d27c8602fd048ec"
-=======
 julia_version = "1.10.9"
 manifest_format = "2.0"
 project_hash = "ced0adcb8088ca2a0ad0ccbdcae26477eac35b45"
->>>>>>> 1200a4ea
 
 [[deps.AbstractFFTs]]
 deps = ["LinearAlgebra"]
