--- conflicted
+++ resolved
@@ -16,11 +16,7 @@
     protocol::{
         AnalysisResponse, DefineResponse, EvaluateResponse, Id, Message, StartResponse, Timing,
     },
-<<<<<<< HEAD
-    util::{nanostring, try_read_line},
-=======
-    util::{lock, try_read_line, CtrlC, CtrlCHandler},
->>>>>>> 39aaea93
+    util::{lock, nanostring, try_read_line, CtrlC, CtrlCHandler},
     BadOutcome,
 };
 
