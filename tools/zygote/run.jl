<<<<<<< HEAD
include("hello.jl")
import JSON

function resolve(mod, name)
  module_sym = Symbol(mod)
  eval(:(using .$module_sym)) #imports module
  mod_ref = getfield(Main, module_sym) #retrieves module
  name_sym = Symbol(name)
  return getfield(mod_ref, name_sym)
end

function run(params)
  func = resolve(params["module"], params["function"])
  arg = params["input"]
  start = time_ns()
  ret = func(arg)
  done = time_ns()
  timings = [Dict("name" => "evaluate", "nanoseconds" => done - start)]
  return Dict("success" => true, "output" => ret, "timings" => timings)
end

function main()
  while !eof(stdin)
    message = JSON.parse(readline(stdin))
    response = Dict()
    if message["kind"] == "start"
      response["tool"] = "zygote"
    elseif message["kind"] == "evaluate"
      response = run(message)
    elseif message["kind"] == "define"
      success = true
      try
        module_sym = Symbol(message["module"])
        eval(:(using .$module_sym))
        getfield(Main, module_sym)
      catch
        success = false
      end
      response["success"] = success
    end
    response["id"] = message["id"]
    println(JSON.json(response))
  end
end

main()
=======
import GradBench

include("run_hello.jl")
include("run_lse.jl")

GradBench.main("zygote")
>>>>>>> 1200a4ea
<|MERGE_RESOLUTION|>--- conflicted
+++ resolved
@@ -1,55 +1,6 @@
-<<<<<<< HEAD
-include("hello.jl")
-import JSON
-
-function resolve(mod, name)
-  module_sym = Symbol(mod)
-  eval(:(using .$module_sym)) #imports module
-  mod_ref = getfield(Main, module_sym) #retrieves module
-  name_sym = Symbol(name)
-  return getfield(mod_ref, name_sym)
-end
-
-function run(params)
-  func = resolve(params["module"], params["function"])
-  arg = params["input"]
-  start = time_ns()
-  ret = func(arg)
-  done = time_ns()
-  timings = [Dict("name" => "evaluate", "nanoseconds" => done - start)]
-  return Dict("success" => true, "output" => ret, "timings" => timings)
-end
-
-function main()
-  while !eof(stdin)
-    message = JSON.parse(readline(stdin))
-    response = Dict()
-    if message["kind"] == "start"
-      response["tool"] = "zygote"
-    elseif message["kind"] == "evaluate"
-      response = run(message)
-    elseif message["kind"] == "define"
-      success = true
-      try
-        module_sym = Symbol(message["module"])
-        eval(:(using .$module_sym))
-        getfield(Main, module_sym)
-      catch
-        success = false
-      end
-      response["success"] = success
-    end
-    response["id"] = message["id"]
-    println(JSON.json(response))
-  end
-end
-
-main()
-=======
 import GradBench
 
 include("run_hello.jl")
 include("run_lse.jl")
 
 GradBench.main("zygote")
->>>>>>> 1200a4ea
