--- conflicted
+++ resolved
@@ -1,14 +1,4 @@
-<<<<<<< HEAD
-EXECUTABLES=hello llsq
-=======
-GIT_TAG=v1.7
-CXX?=c++
-CC?=cc
-CFLAGS=-std=c++17 -O3 -Wall -I../../cpp -Iinclude
-LDFLAGS=-lm
-
 EXECUTABLES=hello ba det gmm kmeans llsq lse lstm ode particle
->>>>>>> 7338bb6e
 
 EXTRA_DEPS=include/ad.hpp
 
