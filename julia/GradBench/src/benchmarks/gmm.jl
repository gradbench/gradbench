# Copyright (c) Microsoft Corporation.
# Licensed under the MIT license.
#
# Based on: https://github.com/microsoft/ADBench/blob/38cb7931303a830c3700ca36ba9520868327ac87/src/julia/modules/Zygote/ZygoteGMM.jl

module GMM

import GradBench
using SpecialFunctions
using LinearAlgebra

struct Wishart
    gamma::Float64
    m::Int
end

struct Input
    alphas::Vector{Float64}
    means::Matrix{Float64}
    icfs::Matrix{Float64}
    x::Matrix{Float64}
    wishart::Wishart
end

abstract type AbstractGMM <: GradBench.Experiment end

function GradBench.preprocess(::AbstractGMM, j)
<<<<<<< HEAD
    alphas = convert(Vector{Float64}, j["alpha"])
    means = reduce(hcat, convert(Vector{Vector{Float64}},j["mu"]))
    icfs = vcat(reduce(hcat,convert(Vector{Vector{Float64}}, j["q"])),
                reduce(hcat,convert(Vector{Vector{Float64}}, j["l"])))
=======
    alphas = transpose(convert(Vector{Float64}, j["alpha"]))
    means = reduce(hcat, convert(Vector{Vector{Float64}}, j["means"]))
    icfs = reduce(hcat, j["icf"])
>>>>>>> 79f16198
    x = reduce(hcat, j["x"])
    gamma = convert(Float64, j["gamma"])
    m = convert(Int, j["m"])

    return (Input(alphas, means, icfs, x, Wishart(gamma, m)),)
end

"Computes logsumexp. Input should be 1 dimensional"
function logsumexp(x)
    mx = maximum(x)
    log(sum(exp.(x .- mx))) + mx
end

function ltri_unpack(D, LT)
    d = length(D)
    make_col(r::Int, L) = vcat(zeros(r - 1), D[r], reshape([L[i] for i = 1:d-r], d - r))
    col_start(r::Int) = (r - 1) * (2d - r) ÷ 2
    inds(r) = col_start(r) .+ (1:d-r)
    hcat([make_col(r, LT[inds(r)]) for r = 1:d]...)
end

function get_Q(d, icf)
    ltri_unpack((icf[1:d]), icf[d+1:end])
end

function get_Qs(icfs, k, d)
    cat([get_Q(d, icfs[:, ik]) for ik in 1:k]...;
        dims=[3])
end

function log_gamma_distrib(a, p)
    out = 0.25 * p * (p - 1) * 1.1447298858494002 #convert(Float64, log(pi))
    out += sum(j -> loggamma(a + 0.5 * (1 - j)), 1:p)
    out
end

function log_wishart_prior(wishart::Wishart, sum_qs, Qs, k)
    p = size(Qs, 1)
    n = p + wishart.m + 1
    C = n * p * (log(wishart.gamma) - 0.5 * log(2)) - log_gamma_distrib(0.5 * n, p)

    frobenius = sum(abs2, Qs)
    -0.5 * wishart.gamma^2 * frobenius + wishart.m * sum(sum_qs) + k * C
end

function diagsums(Qs)
    mapslices(slice -> sum(diag(slice)), Qs; dims=[1, 2])
end

function expdiags(Qs)
    mapslices(Qs; dims=[1, 2]) do slice
        slice[diagind(slice)] .= exp.(slice[diagind(slice)])
        slice
    end
end

Base.:*(::Float64, ::Nothing) = nothing

# This function requires an argument 'Qs' that is not immediately part
# of Input. Instead it must be extracted from 'icfs' using the
# function 'get_Qs'. This is somewhat different to our other
# implementations of GMM, where the extraction of Qs is done inside
# the objective function itself. I believe the cause is that 'get_Qs'
# is not handled well by some of the Julia AD tools.
function objective(alphas, means, Qs, x, wishart::Wishart)
    d, n = size(x)
    k = size(means, 2)
    CONSTANT = -n * d * 0.5 * log(2π)

    # Precompute
    sum_qs = reshape(diagsums(Qs), 1, size(Qs, 3))  # 1 × k
    Qs = expdiags(Qs)  # d × d × k

    diffs = reshape(x, d, 1, n) .- reshape(means, d, k, 1)  # d × k × n
    Q_diffs = map(i -> Qs[:, :, i] * diffs[:, i, :], 1:k)  # list of d × n
    Q_diffs = reshape(hcat(Q_diffs...), d, n, k)  # d × n × k
    norms = sum(abs2, Q_diffs; dims=1)  # 1 × n × k
    norms = reshape(norms, n, k)  # n × k

    # Compute log-terms for each data point and cluster
    log_terms = -0.5 * norms .+ reshape(alphas, 1, :) .+ repeat(sum_qs, n, 1)  # n × k

    # Apply logsumexp row-wise
    slse = sum(logsumexp, eachrow(log_terms))

    CONSTANT + slse - n * logsumexp(alphas) + log_wishart_prior(wishart, sum_qs, Qs, k)
end

struct ObjectiveGMM <: GMM.AbstractGMM end
function (::ObjectiveGMM)(input)
    k = size(input.means, 2)
    d = size(input.x, 1)
    Qs = GradBench.GMM.get_Qs(input.icfs, k, d)

    return objective(input.alphas, input.means, Qs, input.x, input.wishart)
end

end<|MERGE_RESOLUTION|>--- conflicted
+++ resolved
@@ -25,16 +25,10 @@
 abstract type AbstractGMM <: GradBench.Experiment end
 
 function GradBench.preprocess(::AbstractGMM, j)
-<<<<<<< HEAD
     alphas = convert(Vector{Float64}, j["alpha"])
     means = reduce(hcat, convert(Vector{Vector{Float64}},j["mu"]))
     icfs = vcat(reduce(hcat,convert(Vector{Vector{Float64}}, j["q"])),
                 reduce(hcat,convert(Vector{Vector{Float64}}, j["l"])))
-=======
-    alphas = transpose(convert(Vector{Float64}, j["alpha"]))
-    means = reduce(hcat, convert(Vector{Vector{Float64}}, j["means"]))
-    icfs = reduce(hcat, j["icf"])
->>>>>>> 79f16198
     x = reduce(hcat, j["x"])
     gamma = convert(Float64, j["gamma"])
     m = convert(Int, j["m"])
