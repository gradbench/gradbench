name: Nightly
on:
  schedule:
    # run daily at 1am UTC, just so nobody thinks it's yesterday or tomorrow
    - cron: "0 1 * * *"
  workflow_dispatch:

concurrency:
  group: nightly

permissions:
  contents: write
  packages: write

jobs:
  cli:
    runs-on: ubuntu-24.04
    steps:
      - name: Checkout
        uses: actions/checkout@v4
      - name: Build CLI
        run: cargo build --release
      - name: Upload CLI as artifact
        uses: actions/upload-artifact@v4
        with:
          name: cli
          path: target/release/gradbench

  matrix:
    needs: cli
    runs-on: ubuntu-24.04
    outputs:
      date: ${{ steps.matrix.outputs.date }}
      eval: ${{ steps.matrix.outputs.eval }}
      tool: ${{ steps.matrix.outputs.tool }}
    steps:
      - name: Checkout
        uses: actions/checkout@v4
      - name: Install CLI from artifact
        uses: ./.github/actions/cli
      - name: Update nightly branch
        run: |
          git config --global user.email "github-actions[bot]@users.noreply.github.com"
          git config --global user.name "github-actions[bot]"
          git checkout -B nightly
          git push origin nightly --force
      - name: Compute job parameters
        id: matrix
        run: gradbench repo matrix | tee -a "$GITHUB_OUTPUT"

  eval:
    needs:
      - cli
      - matrix
    strategy:
      fail-fast: false
      matrix:
        eval: ${{ fromJSON(needs.matrix.outputs.eval) }}
    runs-on: ubuntu-24.04
    env:
      IMAGE: ghcr.io/gradbench/eval-${{ matrix.eval }}
      TAG: ${{ fromJSON(needs.matrix.outputs.date) }}
    steps:
      - name: Checkout
        uses: actions/checkout@v4
      - name: Setup multi-platform Docker
        uses: ./.github/actions/docker
      - name: Install CLI from artifact
        uses: ./.github/actions/cli
      - name: Build eval Docker image
        run: gradbench repo build-eval --cross ${{ matrix.eval }}
      - name: Tag eval Docker image
        run: docker tag $IMAGE $IMAGE:$TAG
      - name: Login to GitHub Container registry
        uses: docker/login-action@v3
        with:
          registry: ghcr.io
          username: ${{ github.actor }}
          password: ${{ secrets.GITHUB_TOKEN }}
      - name: Push eval Docker image to GitHub Container registry
        run: docker push --all-tags $IMAGE
      - name: Serialize eval Docker image
        run: docker save --output eval-${{ matrix.eval }}.tar $IMAGE
      - name: Upload eval Docker image as artifact
        uses: actions/upload-artifact@v4
        with:
          name: eval-${{ matrix.eval }}
          path: eval-${{ matrix.eval }}.tar

  tool:
    needs:
      - cli
      - matrix
    strategy:
      fail-fast: false
      matrix:
        tool: ${{ fromJSON(needs.matrix.outputs.tool) }}
    runs-on: ubuntu-24.04
    env:
      IMAGE: ghcr.io/gradbench/tool-${{ matrix.tool }}
      TAG: ${{ fromJSON(needs.matrix.outputs.date) }}
    steps:
      - name: Checkout
        uses: actions/checkout@v4
      - name: Increase disk space
        uses: ./.github/actions/space
      - name: Setup multi-platform Docker
        uses: ./.github/actions/docker
      - name: Install CLI from artifact
        uses: ./.github/actions/cli
      - name: Build tool Docker image
        run: gradbench repo build-tool --cross ${{ matrix.tool }}
      - name: Tag tool Docker image
        run: docker tag $IMAGE $IMAGE:$TAG
      - name: Login to GitHub Container registry
        uses: docker/login-action@v3
        with:
          registry: ghcr.io
          username: ${{ github.actor }}
          password: ${{ secrets.GITHUB_TOKEN }}
      - name: Push tool Docker image to GitHub Container registry
        run: docker push --all-tags $IMAGE
      - name: Serialize tool Docker image
        run: docker save --output tool-${{ matrix.tool }}.tar $IMAGE
      - name: Upload tool Docker image as artifact
        uses: actions/upload-artifact@v4
        with:
          name: tool-${{ matrix.tool }}
          path: tool-${{ matrix.tool }}.tar

  run:
    needs:
      - cli
      - matrix
      - eval
      - tool
    strategy:
      fail-fast: false
      matrix:
        eval: ${{ fromJSON(needs.matrix.outputs.eval) }}
<<<<<<< HEAD
        tool: ${{ fromJSON(needs.matrix.outputs.tool) }}
    runs-on: ubuntu-22.04
=======
    runs-on: ubuntu-24.04
>>>>>>> 441eea0c
    steps:
      - name: Checkout
        uses: actions/checkout@v4
      - name: Install CLI from artifact
        uses: ./.github/actions/cli
      - name: Download eval Docker image from artifact
        uses: actions/download-artifact@v4
        with:
          name: eval-${{ matrix.eval }}
      - name: Download tool Docker image from artifact
        uses: actions/download-artifact@v4
        with:
          name: tool-${{ matrix.tool }}
      - name: Load eval Docker image
        run: docker load --input eval-${{ matrix.eval }}.tar
      - name: Load tool Docker image
        run: docker load --input tool-${{ matrix.tool }}.tar
      - name: Run tool on eval
        continue-on-error: true
        run: gradbench run --eval 'gradbench eval ${{ matrix.eval }}' --tool 'gradbench tool ${{ matrix.tool }}' --output log.jsonl
      - name: Upload log as artifact
        uses: actions/upload-artifact@v4
        with:
          name: run-${{ matrix.eval }}-${{ matrix.tool }}
          path: log.jsonl

  stats:
    needs:
      - cli
      - matrix
      - run
    runs-on: ubuntu-24.04
    steps:
      - name: Checkout
        uses: actions/checkout@v4
      - name: Install CLI from artifact
        uses: ./.github/actions/cli
      - name: Download all log artifacts
        env:
          GH_TOKEN: ${{ secrets.GITHUB_TOKEN }}
        run: gh run download ${{ github.run_id }} --dir run --pattern 'run-*'
      - name: Checkout nightly stats branch
        uses: actions/checkout@v4
        with:
          path: stats
          ref: ci/refs/heads/nightly
      - name: Delete contents of nightly stats branch dir
        continue-on-error: true
        working-directory: stats
        run: git rm -rf .
      - name: Generate stats
        env:
          DATE: ${{ fromJSON(needs.matrix.outputs.date) }}
        run: gradbench repo stats run -o stats --date "$DATE" --commit "$GITHUB_SHA"
      - name: Upload stats as artifact
        uses: actions/upload-artifact@v4
        with:
          name: stats
          path: stats
      - name: Commit and push nightly stats branch
        working-directory: stats
        env:
          DATE: ${{ fromJSON(needs.matrix.outputs.date) }}
        run: |
          git config --global user.email "github-actions[bot]@users.noreply.github.com"
          git config --global user.name "github-actions[bot]"
          git add .
          git commit --allow-empty -m "Nightly stats on $DATE for commit $GITHUB_SHA"
          git push -f origin HEAD
          git tag "nightly-$DATE"
          git push origin "nightly-$DATE"<|MERGE_RESOLUTION|>--- conflicted
+++ resolved
@@ -138,12 +138,8 @@
       fail-fast: false
       matrix:
         eval: ${{ fromJSON(needs.matrix.outputs.eval) }}
-<<<<<<< HEAD
         tool: ${{ fromJSON(needs.matrix.outputs.tool) }}
-    runs-on: ubuntu-22.04
-=======
-    runs-on: ubuntu-24.04
->>>>>>> 441eea0c
+    runs-on: ubuntu-24.04
     steps:
       - name: Checkout
         uses: actions/checkout@v4
