--- conflicted
+++ resolved
@@ -16,11 +16,7 @@
     protocol::{
         AnalysisResponse, DefineResponse, EvaluateResponse, Id, Message, StartResponse, Timing,
     },
-<<<<<<< HEAD
-    util::{lock, CtrlC, CtrlCHandler},
-=======
-    util::try_read_line,
->>>>>>> 5b73d26c
+    util::{lock, try_read_line, CtrlC, CtrlCHandler},
     BadOutcome,
 };
 
