#include "gradbench/evals/kmeans.hpp"
#include "gradbench/main.hpp"

void kmeans_objective_d(int n, int k, int d, double const* points,
                        double const* centroids, double* dir) {
  std::vector<int>    cluster_sizes(k);
  std::vector<double> cluster_sums(k * d);

#pragma omp parallel for
  for (int i = 0; i < n; i++) {
    double const* a         = &points[i * d];
    double        closest   = INFINITY;
    int           closest_j = -1;
    for (int j = 0; j < k; j++) {
      double const* b    = &centroids[j * d];
      double        dist = kmeans::euclid_dist_2(d, a, b);
      if (dist < closest) {
        closest   = dist;
        closest_j = j;
      }
    }
#pragma omp atomic
    cluster_sizes[closest_j]++;
    for (int l = 0; l < d; l++) {
<<<<<<< HEAD
#pragma omp atomic
      cluster_sums[closest_j*d+l] += a[l];
=======
      cluster_sums[closest_j * d + l] += a[l];
>>>>>>> aefadde8
    }
  }

#pragma omp parallel for
  for (int j = 0; j < k; j++) {
    double*       cluster_sum  = &cluster_sums.data()[j * d];
    int           cluster_size = cluster_sizes[j];
    double*       centroid_dir = &dir[j * d];
    double const* centroid     = &centroids[j * d];
    for (int l = 0; l < d; l++) {
      centroid_dir[l] = -(cluster_sum[l] / cluster_size - centroid[l]);
    }
  }
}

class Dir : public Function<kmeans::Input, kmeans::DirOutput> {
public:
  Dir(kmeans::Input& input) : Function(input) {}
  void compute(kmeans::DirOutput& output) {
    output.k = _input.k;
    output.d = _input.d;
    output.dir.resize(_input.k * _input.d);
    kmeans_objective_d(_input.n, _input.k, _input.d, _input.points.data(),
                       _input.centroids.data(), output.dir.data());
  }
};

int main(int argc, char* argv[]) {
  return generic_main(
      argc, argv,
      {{"cost", function_main<kmeans::Cost>}, {"dir", function_main<Dir>}});
}<|MERGE_RESOLUTION|>--- conflicted
+++ resolved
@@ -22,12 +22,8 @@
 #pragma omp atomic
     cluster_sizes[closest_j]++;
     for (int l = 0; l < d; l++) {
-<<<<<<< HEAD
 #pragma omp atomic
       cluster_sums[closest_j*d+l] += a[l];
-=======
-      cluster_sums[closest_j * d + l] += a[l];
->>>>>>> aefadde8
     }
   }
 
