// Copyright (c) Microsoft Corporation.
// Licensed under the MIT license.

// Based on
// https://github.com/microsoft/ADBench/blob/38cb7931303a830c3700ca36ba9520868327ac87/src/cpp/modules/manual/ht_d.h
// https://github.com/microsoft/ADBench/blob/38cb7931303a830c3700ca36ba9520868327ac87/src/cpp/modules/manual/ht_d.h

#pragma once

/*
 * Manual differentiation of the hand tracking problem.
 * Adapted from the Eigen-based version.
 *
 * Functions in this file do not perform any checks on input parameters
 * for the sake of better performance.
 */

#include <array>
#include <string>
#include <vector>

#include "adbench/shared/defs.h"
#include "adbench/shared/light_matrix.h"
#include "adbench/shared/matrix.h"
#include "gradbench/evals/ht.hpp"

// Inputs:
// angle_axis - double[3]
// Outputs:
// R - preallocated 3x3 matrix
// dR - array of 3 preallocated 3x3 matrices
void angle_axis_to_rotation_matrix_d(const double*        angle_axis,
                                     LightMatrix<double>& R,
                                     std::array<LightMatrix<double>, 3>& dR);

// Inputs:
// pose_params - 3xN matrix
// Outputs:
// R - preallocated 3x3 matrix
// dR - array of 3 preallocated 3x3 matrices
void apply_global_transform_d_common(const LightMatrix<double>& pose_params,
                                     LightMatrix<double>&       R,
                                     std::array<LightMatrix<double>, 3>& dR);

// Inputs:
// npts - int
// R - 3x3 matrix
// pose_params - 3xN matrix
// References
// positions - 3xN matrix,
// Outputs:
// pJ - pointer to memory allocated for the jacobian
void apply_global_translation_d(const size_t&              npts,
                                const LightMatrix<double>& R,
                                const LightMatrix<double>& pose_params,
                                LightMatrix<double>& positions, double* pJ);

// Inputs:
// corresp - vector<int>
// pose_params - 3xN matrix
// References
// positions - 3xN matrix,
// Outputs:
// pJ - pointer to memory allocated for the jacobian
// R - preallocated 3x3 matrix
void apply_global_transform_d(const std::vector<int>&    corresp,
                              const LightMatrix<double>& pose_params,
                              LightMatrix<double>& positions, double* pJ,
                              LightMatrix<double>& R);

// Inputs:
// us - double[2 * corresp.size()]
// triangles - vector<Triangle>,
// corresp - vector<int>
// pose_params - 3xN matrix
// References
// positions - 3xN matrix,
// Outputs:
// pJ - pointer to memory allocated for the jacobian
// R - preallocated 3x3 matrix
void apply_global_transform_d(const double* const          us,
                              const std::vector<Triangle>& triangles,
                              const std::vector<int>&      corresp,
                              const LightMatrix<double>&   pose_params,
                              LightMatrix<double>& positions, double* pJ,
                              LightMatrix<double>& R);

// Inputs:
// relatives - vector of parents.size() 4x4 matrices
// relatives_d  - vector of 4x4 matrices
// parents - vector<int>
// Outputs:
// absolutes - vector of 4x4 matrices, allocated in this function
// absolutes_d - vector of vectors of 4x4 matrices, allocated in this function
void relatives_to_absolutes_d(
    const std::vector<LightMatrix<double>>&        relatives,
    const std::vector<LightMatrix<double>>&        relatives_d,
    const std::vector<int>&                        parents,
    std::vector<LightMatrix<double>>&              absolutes,
    std::vector<std::vector<LightMatrix<double>>>& absolutes_d);

// Inputs:
// xzy - double[3]
// Outputs:
// R - 3x3 matrix, allocated in this function
// pdR0 - nullable pointer to 3x3 matrix (computed only if not null)
// pdR1 - nullable pointer to 3x3 matrix (computed only if not null)
void euler_angles_to_rotation_matrix(const double* xzy, LightMatrix<double>& R,
                                     LightMatrix<double>* pdR0 = nullptr,
                                     LightMatrix<double>* pdR1 = nullptr);

// Inputs:
// model - HandModelEigen
// pose_params - 3xN matrix
// relatives - vector of 4x4 matrices, allocated in this function
// relatives_d - vector of 4x4 matrices, allocated in this function
void get_posed_relatives_d(const ht::ModelLightMatrix&       model,
                           const LightMatrix<double>&        pose_params,
                           std::vector<LightMatrix<double>>& relatives,
                           std::vector<LightMatrix<double>>& relatives_d);

// Inputs:
// model - HandModelEigen
// pose_params 3xN matrix
// corresp - vector<int>
// Outputs:
// positions - 3xN matrix, allocated in this function
// positions_d - vector of 3xN matrices, allocated in this function
// pJ - pointer to memory allocated for the jacobian
void get_skinned_vertex_positions_d_common(
    const ht::ModelLightMatrix& model, const LightMatrix<double>& pose_params,
    const std::vector<int>& corresp, LightMatrix<double>& positions,
    std::vector<LightMatrix<double>>& positions_d, double* pJ);

// Inputs:
// model - HandModelEigen
// pose_params 3xN matrix
// corresp - vector<int>
// apply_global - bool, defaults to true
// Outputs:
// positions - 3xN matrix, allocated in this function
// pJ - pointer to memory allocated for the jacobian
void get_skinned_vertex_positions_d(const ht::ModelLightMatrix& model,
                                    const LightMatrix<double>&  pose_params,
                                    const std::vector<int>&     corresp,
                                    LightMatrix<double>& positions, double* pJ,
                                    bool apply_global = true);

// Inputs:
// us - double[2 * corresp.size()]
// model - HandModelEigen
// pose_params 3xN matrix
// corresp - vector<int>
// apply_global - bool, defaults to true
// Outputs:
// positions - 3xN matrix, allocated in this function
// pJ - pointer to memory allocated for the jacobian
void get_skinned_vertex_positions_d(const double* const         us,
                                    const ht::ModelLightMatrix& model,
                                    const LightMatrix<double>&  pose_params,
                                    const std::vector<int>&     corresp,
                                    LightMatrix<double>& positions, double* pJ,
                                    bool apply_global = true);

// Inputs:
// theta - double[]
// bone_names - vector<string>
// Outputs:
// pose_params - 3xN matrix, allocated in this function
void to_pose_params_d(const double* const             theta,
                      const std::vector<std::string>& bone_names,
                      LightMatrix<double>&            pose_params);

// Inputs:
// theta - double[]
// data - HandDataEigen
// Outputs:
// perr - pointer to memory allocated for
//        the objective - double[3 * data.correspondences.size()]
// pJ - pointer to memory allocated for the jacobian
void ht_objective_d(const double* const theta, const ht::DataLightMatrix& data,
                    double* perr, double* pJ);

// Inputs:
// theta - double[]
// us - double[2 * data.correspondences.size()]
// data - HandDataEigen
// Outputs:
// perr - pointer to memory allocated for
//        the objective - double[3 * data.correspondences.size()]
// pJ - pointer to memory allocated for the jacobian
void ht_objective_d(const double* const theta, const double* const us,
                    const ht::DataLightMatrix& data, double* perr, double* pJ);

// Inputs:
// angle_axis - double[3]
// Outputs:
// R - preallocated 3x3 matrix
// dR - array of 3 preallocated 3x3 matrices
void angle_axis_to_rotation_matrix_d(const double*        angle_axis,
                                     LightMatrix<double>& R,
                                     std::array<LightMatrix<double>, 3>& dR) {
  double _sqnorm = sqnorm(3, angle_axis);
<<<<<<< HEAD
  double norm = sqrt(_sqnorm);
=======
  double norm    = sqrt(_sqnorm);
>>>>>>> aefadde8
  if (norm < .0001) {
    R.set_identity();
    for (int i = 0; i < 3; i++)
      dR[i].fill(0.);
    return;
  }
<<<<<<< HEAD
  double inv_norm = 1. / norm;
=======
  double inv_norm   = 1. / norm;
>>>>>>> aefadde8
  double inv_sqnorm = 1. / _sqnorm;
  double d_norm[3];
  scale(3, inv_norm, angle_axis, d_norm);

  double x = angle_axis[0] * inv_norm;
  double y = angle_axis[1] * inv_norm;
  double z = angle_axis[2] * inv_norm;
  double dx[3], dy[3], dz[3];
  for (int i = 0; i < 3; i++) {
    dx[i] = -angle_axis[0] * d_norm[i] * inv_sqnorm;
    dy[i] = -angle_axis[1] * d_norm[i] * inv_sqnorm;
    dz[i] = -angle_axis[2] * d_norm[i] * inv_sqnorm;
  }
  dx[0] += inv_norm;
  dy[1] += inv_norm;
  dz[2] += inv_norm;

  double s = sin(norm);
  double c = cos(norm);
  double dc[3], ds[3];
  scale(3, c, d_norm, ds);
  scale(3, -s, d_norm, dc);

<<<<<<< HEAD
  double r_val[9] =
    {
      x * x + (1 - x * x) * c, x * y * (1 - c) + z * s, x * z * (1 - c) - y * s,
      x * y * (1 - c) - z * s, y * y + (1 - y * y) * c, z * y * (1 - c) + x * s,
      x * z * (1 - c) + y * s, y * z * (1 - c) - x * s, z * z + (1 - z * z) * c
    }; // col-major
  R.set(r_val);

  for (int i = 0; i < 3; i++) {
    double tmp[9] =
      {
        2 * x * dx[i] - 2 * x * dx[i] * c + (1 - x * x) * dc[i],
        dx[i] * y * (1 - c) + x * dy[i] * (1 - c) - x * y * dc[i] + dz[i] * s + z * ds[i],
        dx[i] * z * (1 - c) + x * dz[i] * (1 - c) - x * z * dc[i] - dy[i] * s - y * ds[i],
        dx[i] * y * (1 - c) + x * dy[i] * (1 - c) - x * y * dc[i] - dz[i] * s - z * ds[i],
        2 * y * dy[i] - 2 * y * dy[i] * c + (1 - y * y) * dc[i],
        dz[i] * y * (1 - c) + z * dy[i] * (1 - c) - z * y * dc[i] + dx[i] * s + x * ds[i],
        dx[i] * z * (1 - c) + x * dz[i] * (1 - c) - x * z * dc[i] + dy[i] * s + y * ds[i],
        dy[i] * z * (1 - c) + y * dz[i] * (1 - c) - y * z * dc[i] - dx[i] * s - x * ds[i],
        2 * z * dz[i] - 2 * z * dz[i] * c + (1 - z * z) * dc[i]
      }; // col-major
=======
  double r_val[9] = {x * x + (1 - x * x) * c, x * y * (1 - c) + z * s,
                     x * z * (1 - c) - y * s, x * y * (1 - c) - z * s,
                     y * y + (1 - y * y) * c, z * y * (1 - c) + x * s,
                     x * z * (1 - c) + y * s, y * z * (1 - c) - x * s,
                     z * z + (1 - z * z) * c};  // col-major
  R.set(r_val);

  for (int i = 0; i < 3; i++) {
    double tmp[9] = {2 * x * dx[i] - 2 * x * dx[i] * c + (1 - x * x) * dc[i],
                     dx[i] * y * (1 - c) + x * dy[i] * (1 - c) - x * y * dc[i] +
                         dz[i] * s + z * ds[i],
                     dx[i] * z * (1 - c) + x * dz[i] * (1 - c) - x * z * dc[i] -
                         dy[i] * s - y * ds[i],
                     dx[i] * y * (1 - c) + x * dy[i] * (1 - c) - x * y * dc[i] -
                         dz[i] * s - z * ds[i],
                     2 * y * dy[i] - 2 * y * dy[i] * c + (1 - y * y) * dc[i],
                     dz[i] * y * (1 - c) + z * dy[i] * (1 - c) - z * y * dc[i] +
                         dx[i] * s + x * ds[i],
                     dx[i] * z * (1 - c) + x * dz[i] * (1 - c) - x * z * dc[i] +
                         dy[i] * s + y * ds[i],
                     dy[i] * z * (1 - c) + y * dz[i] * (1 - c) - y * z * dc[i] -
                         dx[i] * s - x * ds[i],
                     2 * z * dz[i] - 2 * z * dz[i] * c +
                         (1 - z * z) * dc[i]};  // col-major
>>>>>>> aefadde8
    dR[i].set(tmp);
  }
}

// Inputs:
// pose_params - 3xN matrix
// Outputs:
// R - preallocated 3x3 matrix
// dR - array of 3 preallocated 3x3 matrices
void apply_global_transform_d_common(const LightMatrix<double>& pose_params,
                                     LightMatrix<double>&       R,
                                     std::array<LightMatrix<double>, 3>& dR) {
  const double* global_rotation = pose_params.get_col(0);
  angle_axis_to_rotation_matrix_d(global_rotation, R, dR);

  // const Vector3d& global_rotation = pose_params.col(0);
  // angle_axis_to_rotation_matrix_d(global_rotation, &R, &dR);
  // coef-wise multiplying each row of R by pose_params.get_col(1)
  const double* pose_params_col1 = pose_params.get_col(1);
  R.scale_col(0, pose_params_col1[0]);
  R.scale_col(1, pose_params_col1[1]);
  R.scale_col(2, pose_params_col1[2]);

  // same for all dR
<<<<<<< HEAD
  for (int i = 0; i < 3; ++i)
    {
      dR[i].scale_col(0, pose_params_col1[0]);
      dR[i].scale_col(1, pose_params_col1[1]);
      dR[i].scale_col(2, pose_params_col1[2]);
    }
=======
  for (int i = 0; i < 3; ++i) {
    dR[i].scale_col(0, pose_params_col1[0]);
    dR[i].scale_col(1, pose_params_col1[1]);
    dR[i].scale_col(2, pose_params_col1[2]);
  }
>>>>>>> aefadde8
}

// Inputs:
// npts - int
// R - 3x3 matrix
// pose_params - 3xN matrix
// References
// positions - 3xN matrix,
// Outputs:
// pJ - pointer to memory allocated for the jacobian
<<<<<<< HEAD
void apply_global_translation_d(const size_t& npts, const LightMatrix<double>& R, const LightMatrix<double>& pose_params, LightMatrix<double>& positions, double* pJ) {
=======
void apply_global_translation_d(const size_t&              npts,
                                const LightMatrix<double>& R,
                                const LightMatrix<double>& pose_params,
                                LightMatrix<double>& positions, double* pJ) {
>>>>>>> aefadde8
  // global translation
  LightMatrix<double> tmp;
  LightMatrix<double> J_glob_translation(3 * npts, 3, &pJ[3 * 3 * npts], false);
  double              minusIbuf[9] = {-1., 0., 0., 0., -1., 0., 0., 0., -1.};
  LightMatrix<double> minusI(3, 3, minusIbuf, false);
  for (size_t i = 0; i < npts; ++i) {
    J_glob_translation.set_block(i * 3, 0, minusI);
  }

  mat_mult(R, positions, &tmp);
  const double* pose_params_col2 = pose_params.get_col(2);
  for (int i = 0; i < positions.cols(); ++i) {
    double* col = tmp.get_col_ptr(i);
    add_to(3, col, pose_params_col2);
    positions.set_col(i, col);
  }
}

// Inputs:
// corresp - vector<int>
// pose_params - 3xN matrix
// References
// positions - 3xN matrix,
// Outputs:
// pJ - pointer to memory allocated for the jacobian
// R - preallocated 3x3 matrix
void apply_global_transform_d(const std::vector<int>&    corresp,
                              const LightMatrix<double>& pose_params,
                              LightMatrix<double>& positions, double* pJ,
                              LightMatrix<double>& R) {
  std::array<LightMatrix<double>, 3> dR = {LightMatrix<double>(3, 3),
                                           LightMatrix<double>(3, 3),
                                           LightMatrix<double>(3, 3)};
  apply_global_transform_d_common(pose_params, R, dR);

  // global rotation
  size_t              npts = corresp.size();
  LightMatrix<double> tmp;
  for (int i_param = 0; i_param < 3; ++i_param) {
    LightMatrix<double> J_glob_rot(3, npts, &pJ[i_param * 3 * npts], false);
    for (size_t i_pt = 0; i_pt < npts; i_pt++) {
<<<<<<< HEAD
      mat_mult(dR[i_param], LightMatrix<double>(3, 1, positions.get_col_ptr(corresp[i_pt]), false), &tmp);
=======
      mat_mult(dR[i_param],
               LightMatrix<double>(3, 1, positions.get_col_ptr(corresp[i_pt]),
                                   false),
               &tmp);
>>>>>>> aefadde8
      J_glob_rot.set_col(i_pt, tmp.get_col(0));
      J_glob_rot.scale_col(i_pt, -1.);
    }
  }

  apply_global_translation_d(npts, R, pose_params, positions, pJ);
}

// Inputs:
// us - double[2 * corresp.size()]
// triangles - vector<Triangle>,
// corresp - vector<int>
// pose_params - 3xN matrix
// References
// positions - 3xN matrix,
// Outputs:
// pJ - pointer to memory allocated for the jacobian
// R - preallocated 3x3 matrix
void apply_global_transform_d(const double* const          us,
                              const std::vector<Triangle>& triangles,
                              const std::vector<int>&      corresp,
                              const LightMatrix<double>&   pose_params,
                              LightMatrix<double>& positions, double* pJ,
                              LightMatrix<double>& R) {
  std::array<LightMatrix<double>, 3> dR = {LightMatrix<double>(3, 3),
                                           LightMatrix<double>(3, 3),
                                           LightMatrix<double>(3, 3)};
  apply_global_transform_d_common(pose_params, R, dR);

  // global rotation
  size_t              npts = corresp.size();
  double              tmp1[3], tmp2[3];
  LightMatrix<double> tmp1_wrapper(3, 1, tmp1, false), tmp_matrix;
  for (int i_param = 0; i_param < 3; ++i_param) {
    LightMatrix<double> J_glob_rot(3, npts, &pJ[i_param * 3 * npts], false);
    for (size_t i_pt = 0; i_pt < npts; ++i_pt) {
      // tmp1 = u[0] * positions.get_col(verts[0])
      //      + u[1] * positions.get_col(verts[1])
      //      + (1. - u[0] - u[1]) * positions.get_col(verts[2]
      const auto&         verts = triangles[corresp[i_pt]].verts;
      const double* const u     = &us[2 * i_pt];
      scale(3, u[0], positions.get_col(verts[0]), tmp1);
      scale(3, u[1], positions.get_col(verts[1]), tmp2);
      add_to(3, tmp1, tmp2);
      scale(3, 1. - u[0] - u[1], positions.get_col(verts[2]), tmp2);
      add_to(3, tmp1, tmp2);

      // J_glob_rot.col(i_pt) = -dR[i_param] * tmp1;
      mat_mult(dR[i_param], tmp1_wrapper, &tmp_matrix);
      tmp_matrix.scale_col(0, -1.);
      J_glob_rot.set_block(0, i_pt, tmp_matrix);
    }
  }

  apply_global_translation_d(npts, R, pose_params, positions, pJ);
}

// Inputs:
// relatives - vector of parents.size() 4x4 matrices
// relatives_d  - vector of 4x4 matrices
// parents - vector<int>
// Outputs:
// absolutes - vector of 4x4 matrices, allocated in this function
// absolutes_d - vector of vectors of 4x4 matrices, allocated in this function
void relatives_to_absolutes_d(
    const std::vector<LightMatrix<double>>&        relatives,
    const std::vector<LightMatrix<double>>&        relatives_d,
    const std::vector<int>&                        parents,
    std::vector<LightMatrix<double>>&              absolutes,
    std::vector<std::vector<LightMatrix<double>>>& absolutes_d) {
  absolutes.resize(parents.size());
  absolutes_d.resize(parents.size());
  int rel_d_tail = 0;
  for (size_t i = 0; i < parents.size(); ++i) {
    if (parents[i] == -1)
      absolutes[i] = relatives[i];
    else {
      // absolutes[i] = absolutes[parents[i]] * relatives[i];
      if ((size_t)parents[i] != i)
        mat_mult(absolutes[parents[i]], relatives[i], &absolutes[i]);
      else {
        LightMatrix<double> tmp;
        mat_mult(absolutes[parents[i]], relatives[i], &tmp);
        absolutes[i] = std::move(tmp);
      }
    }

    int n_finger_bone = (i - 1) % 4;
    if (i > 0 && i < parents.size() - 1 && n_finger_bone > 0) {
      absolutes_d[i].resize(n_finger_bone + 1);
      int curr_tail = 0;
      int parent    = parents[i];

      // absolutes_d[i][curr_tail++] = absolute_d_parent * relatives[i];
      if ((size_t)parent != i) {
        for (const auto& absolute_d_parent : absolutes_d[parent])
          mat_mult(absolute_d_parent, relatives[i],
                   &absolutes_d[i][curr_tail++]);
      } else {
        for (int j = 0; j < (int)absolutes_d[parent].size(); ++j) {
          LightMatrix<double> tmp;
          mat_mult(absolutes_d[parent][j], relatives[i], &tmp);
          absolutes_d[i][curr_tail++] = std::move(tmp);
        }
      }

      mat_mult(absolutes[parent], relatives_d[rel_d_tail++],
               &absolutes_d[i][curr_tail++]);
      if (n_finger_bone == 1)
        mat_mult(absolutes[parent], relatives_d[rel_d_tail++],
                 &absolutes_d[i][curr_tail++]);
    }
  }
}

// Inputs:
// xzy - double[3]
// Outputs:
// R - 3x3 matrix, allocated in this function
// pdR0 - nullable pointer to 3x3 matrix (computed only if not null)
// pdR1 - nullable pointer to 3x3 matrix (computed only if not null)
void euler_angles_to_rotation_matrix(const double* xzy, LightMatrix<double>& R,
                                     LightMatrix<double>* pdR0,
                                     LightMatrix<double>* pdR1) {
  double              tx = xzy[0], ty = xzy[2], tz = xzy[1];
  LightMatrix<double> Rx(3, 3), Ry(3, 3), Rz(3, 3), RzRy(3, 3);
  Rx.set_identity();
  Ry.set_identity();
  Rz.set_identity();
  Rx(1, 1) = cos(tx);
  Rx(2, 1) = sin(tx);
  Rx(1, 2) = -Rx(2, 1);
  Rx(2, 2) = Rx(1, 1);

  Ry(0, 0) = cos(ty);
  Ry(0, 2) = sin(ty);
  Ry(2, 0) = -Ry(0, 2);
  Ry(2, 2) = Ry(0, 0);

  Rz(0, 0) = cos(tz);
  Rz(1, 0) = sin(tz);
  Rz(0, 1) = -Rz(1, 0);
  Rz(1, 1) = Rz(0, 0);

  mat_mult(Rz, Ry, &RzRy);
  mat_mult(RzRy, Rx, &R);

  if (pdR0) {
    double              zero[9] = {0., 0., 0., 0., 0., 0., 0., 0., 0.};
    LightMatrix<double> dRx(3, 3, zero, false);
    dRx(1, 1) = -Rx(2, 1);
    dRx(2, 1) = Rx(1, 1);
    dRx(1, 2) = -dRx(2, 1);
    dRx(2, 2) = dRx(1, 1);
    mat_mult(RzRy, dRx, pdR0);
  }
  if (pdR1) {
    double              zero[9] = {0., 0., 0., 0., 0., 0., 0., 0., 0.};
    LightMatrix<double> dRz(3, 3, zero, false), RyRx(3, 3);
    dRz(0, 0) = -Rz(1, 0);
    dRz(1, 0) = Rz(0, 0);
    dRz(0, 1) = -dRz(1, 0);
    dRz(1, 1) = dRz(0, 0);
    mat_mult(Ry, Rx, &RyRx);
    mat_mult(dRz, RyRx, pdR1);
  }
}

// Inputs:
// model - HandModelEigen
// pose_params - 3xN matrix
// relatives - vector of 4x4 matrices, allocated in this function
// relatives_d - vector of 4x4 matrices, allocated in this function
void get_posed_relatives_d(const ht::ModelLightMatrix&       model,
                           const LightMatrix<double>&        pose_params,
                           std::vector<LightMatrix<double>>& relatives,
                           std::vector<LightMatrix<double>>& relatives_d) {
  relatives.resize(model.base_relatives.size());
  relatives_d.resize(4 * 5);  // 4 parameters in every finger

  int offset = 3;
  int tail   = 0;
  for (size_t i = 0; i < model.bone_names.size(); ++i) {
    LightMatrix<double> tr(4, 4), R(3, 3);
    tr.set_identity();

    int n_finger_bone = (i - 1) % 4;
    if (i == 0 || i == model.bone_names.size() - 1 || n_finger_bone == 0) {
      euler_angles_to_rotation_matrix(pose_params.get_col(i + offset), R);
    } else {
      LightMatrix<double> dtr0(4, 4), dR0(3, 3);
      dtr0.fill(0.);
      if (n_finger_bone == 1) {
        LightMatrix<double> dtr1(4, 4), dR1(3, 3);
        dtr1.fill(0.);
        euler_angles_to_rotation_matrix(pose_params.get_col(i + offset), R,
                                        &dR0, &dR1);
        dtr1.set_block(0, 0, dR1);
        mat_mult(model.base_relatives[i], dtr1, &relatives_d[tail + 1]);
      } else
        euler_angles_to_rotation_matrix(pose_params.get_col(i + offset), R,
                                        &dR0);

      dtr0.set_block(0, 0, dR0);
      mat_mult(model.base_relatives[i], dtr0, &relatives_d[tail++]);
      if (n_finger_bone == 1)
        tail++;
    }
    tr.set_block(0, 0, R);

    mat_mult(model.base_relatives[i], tr, &relatives[i]);
  }
}

// Inputs:
// model - HandModelEigen
// pose_params 3xN matrix
// corresp - vector<int>
// Outputs:
// positions - 3xN matrix, allocated in this function
// positions_d - vector of 3xN matrices, allocated in this function
// pJ - pointer to memory allocated for the jacobian
void get_skinned_vertex_positions_d_common(
    const ht::ModelLightMatrix& model, const LightMatrix<double>& pose_params,
    const std::vector<int>& corresp, LightMatrix<double>& positions,
    std::vector<LightMatrix<double>>& positions_d, double* pJ) {
  std::vector<LightMatrix<double>> relatives, absolutes,
      transforms;                                // vector<Matrix4d>
  std::vector<LightMatrix<double>> relatives_d;  // vector<Matrix4d>
  std::vector<std::vector<LightMatrix<double>>> absolutes_d,
      transforms_d;  // vector<vector<Matrix4d>>
  get_posed_relatives_d(model, pose_params, relatives, relatives_d);
  relatives_to_absolutes_d(relatives, relatives_d, model.parents, absolutes,
                           absolutes_d);

  // Get bone transforms.
  transforms.resize(absolutes.size());
  transforms_d.resize(absolutes.size());
  for (size_t i = 0; i < absolutes.size(); ++i) {
    mat_mult(absolutes[i], model.inverse_base_absolutes[i], &transforms[i]);
    transforms_d[i].resize(absolutes_d[i].size());
    for (size_t j = 0; j < absolutes_d[i].size(); j++)
      mat_mult(absolutes_d[i][j], model.inverse_base_absolutes[i],
               &transforms_d[i][j]);
  }

  // Transform vertices by necessary transforms. + apply skinning
  positions = LightMatrix<double>(3, model.base_positions.cols());
  positions.fill(0.);
  positions_d.resize(4 * 5, positions);
  LightMatrix<double> base_positions_homogenized(4,
                                                 model.base_positions.cols()),
      tmp;
  base_positions_homogenized.set_block(0, 0, model.base_positions);
  base_positions_homogenized.set_row(3, 1.);
  for (int i = 0; i < (int)transforms.size(); ++i) {
    //*positions +=
    //    ((transforms[i] * model.base_positions.colwise().homogeneous())
    //        .array()
    //        .rowwise() * model.weights.row(i)).matrix()
    //    .topRows(3);
    mat_mult(transforms[i], base_positions_homogenized, &tmp);
    for (int l = 0; l < 3; ++l) {
      for (int k = 0; k < tmp.cols(); ++k)
        positions(l, k) += tmp(l, k) * model.weights(i, k);
    }

    int i_finger = (i - 1) / 4;
    for (int j = 0; j < (int)transforms_d[i].size(); j++) {
      int i_param = j + 4 * i_finger;
      mat_mult(transforms_d[i][j], base_positions_homogenized, &tmp);

      //(*positions_d)[i_param] +=
      //    ((transforms_d[i][j] * model.base_positions.colwise().homogeneous())
      //        .array()
      //        .rowwise() * model.weights.row(i)).matrix()
      //    .topRows(3);
      for (int l = 0; l < 3; ++l) {
        for (int k = 0; k < tmp.cols(); ++k)
          positions_d[i_param](l, k) += tmp(l, k) * model.weights(i, k);
      }
    }
  }

  if (model.is_mirrored)
    positions.scale_row(0, -1.);
}

// Inputs:
// model - HandModelEigen
// pose_params 3xN matrix
// corresp - vector<int>
// apply_global - bool, defaults to true
// Outputs:
// positions - 3xN matrix, allocated in this function
// pJ - pointer to memory allocated for the jacobian
void get_skinned_vertex_positions_d(const ht::ModelLightMatrix& model,
                                    const LightMatrix<double>&  pose_params,
                                    const std::vector<int>&     corresp,
                                    LightMatrix<double>& positions, double* pJ,
                                    bool apply_global) {
  std::vector<LightMatrix<double>> positions_d;  // vector<Matrix3Xd>
  get_skinned_vertex_positions_d_common(model, pose_params, corresp, positions,
                                        positions_d, pJ);

  LightMatrix<double> Rglob(3, 3);
  Rglob.set_identity();
  if (apply_global)
    apply_global_transform_d(corresp, pose_params, positions, pJ, Rglob);

  // finger parameters
  size_t              ncorresp = corresp.size();
  LightMatrix<double> tmp(3, 1);
  for (int i = 0; i < 4 * 5; ++i) {
    LightMatrix<double> curr_J(3, ncorresp, &pJ[(6 + i) * 3 * ncorresp],
                               false);  // 6 is offset (global params)
    for (int j = 0; j < curr_J.cols(); ++j) {
      // curr_J.col(j) = -Rglob * positions_d[i].get_col(corresp[j]);
      mat_mult(Rglob,
               LightMatrix<double>(3, 1, positions_d[i].get_col_ptr(corresp[j]),
                                   false),
               &tmp);
      curr_J.set_col(j, tmp.get_col(0));
      curr_J.scale_col(j, -1.);
    }
  }
}

// Inputs:
// us - double[2 * corresp.size()]
// model - HandModelEigen
// pose_params 3xN matrix
// corresp - vector<int>
// apply_global - bool, defaults to true
// Outputs:
// positions - 3xN matrix, allocated in this function
// pJ - pointer to memory allocated for the jacobian
void get_skinned_vertex_positions_d(const double* const         us,
                                    const ht::ModelLightMatrix& model,
                                    const LightMatrix<double>&  pose_params,
                                    const std::vector<int>&     corresp,
                                    LightMatrix<double>& positions, double* pJ,
                                    bool apply_global) {
  std::vector<LightMatrix<double>> positions_d;  // vector<Matrix3Xd>
  get_skinned_vertex_positions_d_common(model, pose_params, corresp, positions,
                                        positions_d, pJ);

  LightMatrix<double> Rglob(3, 3);
  Rglob.set_identity();
  if (apply_global)
    apply_global_transform_d(us, model.triangles, corresp, pose_params,
                             positions, pJ, Rglob);

  // finger parameters
  size_t              ncorresp = corresp.size();
  LightMatrix<double> tmp1(3, 1), tmp2(3, 1);
<<<<<<< HEAD
#pragma omp parallel for firstprivate(tmp1, tmp2)
  for (int i = 0; i < 4 * 5; ++i) {
    LightMatrix<double> curr_J(3, ncorresp, &pJ[(6 + i) * 3 * ncorresp], false); // 6 is offset (global params)
    for (int j = 0; j < curr_J.cols(); ++j) {
      const auto& verts = model.triangles[corresp[j]].verts;
      const double* const u = &us[2 * j];

      //tmp1 = u[0] * positions_d[i].col(verts[0]) + u[1] * positions_d[i].col(verts[1])
      //    + (1. - u[0] - u[1]) * positions_d[i].col(verts[2]);
=======
  for (int i = 0; i < 4 * 5; ++i) {
    LightMatrix<double> curr_J(3, ncorresp, &pJ[(6 + i) * 3 * ncorresp],
                               false);  // 6 is offset (global params)
    for (int j = 0; j < curr_J.cols(); ++j) {
      const auto&         verts = model.triangles[corresp[j]].verts;
      const double* const u     = &us[2 * j];

      // tmp1 = u[0] * positions_d[i].col(verts[0])
      //      + u[1] * positions_d[i].col(verts[1])
      //      + (1. - u[0] - u[1]) * positions_d[i].col(verts[2]);
>>>>>>> aefadde8
      tmp1.set(positions_d[i].get_col(verts[0]));
      tmp1.scale_col(0, u[0]);
      tmp2.set(positions_d[i].get_col(verts[1]));
      tmp2.scale_col(0, u[1]);
      tmp1.add(tmp2);
      tmp2.set(positions_d[i].get_col(verts[2]));
      tmp2.scale_col(0, 1. - u[0] - u[1]);
      tmp1.add(tmp2);

<<<<<<< HEAD
      //curr_J.col(j) = -Rglob * tmp1;
=======
      // curr_J.col(j) = -Rglob * tmp1;
>>>>>>> aefadde8
      mat_mult(Rglob, tmp1, &tmp2);
      curr_J.set_col(j, tmp2.get_col(0));
      curr_J.scale_col(j, -1.);
    }
  }
}

// Inputs:
// theta - double[]
// bone_names - vector<string>
// Outputs:
// pose_params - 3xN matrix, allocated in this function
void to_pose_params_d(const double* const             theta,
                      const std::vector<std::string>& bone_names,
                      LightMatrix<double>&            pose_params) {
  pose_params.resize(3, bone_names.size() + 3);
  pose_params.fill(0.);

  pose_params.set_col(0, &theta[0]);
  pose_params.set_col(1, 1.);
  pose_params.set_col(2, &theta[3]);

  int i_theta       = 6;
  int i_pose_params = 5;
  int n_fingers     = 5;
  for (int i_finger = 0; i_finger < n_fingers; ++i_finger) {
    for (int i = 2; i <= 4; ++i) {
      pose_params(0, i_pose_params) = theta[i_theta++];
      if (i == 2) {
        pose_params(1, i_pose_params) = theta[i_theta++];
      }
      i_pose_params++;
    }
    i_pose_params++;
  }
}

// Inputs:
// theta - double[]
// data - HandDataEigen
// Outputs:
// perr - pointer to memory allocated for
//        the objective - double[3 * data.correspondences.size()]
// pJ - pointer to memory allocated for the jacobian
void ht_objective_d(const double* const theta, const ht::DataLightMatrix& data,
                    double* perr, double* pJ) {
  LightMatrix<double> pose_params;  // Matrix3Xd
  to_pose_params_d(theta, data.model.bone_names, pose_params);

  LightMatrix<double> vertex_positions;  // Matrix3Xd
  get_skinned_vertex_positions_d(data.model, pose_params, data.correspondences,
                                 vertex_positions, pJ);

  size_t npts = data.correspondences.size();
  // Map<Matrix3Xd> err(perr, 3, npts);
  LightMatrix<double> err(3, npts, perr, false);
<<<<<<< HEAD
#pragma omp parallel for
  for (size_t i = 0; i < data.correspondences.size(); ++i)
    {
      //err.col(i) = data.points.col(i) - vertex_positions.col(data.correspondences[i]);
      subtract(3, data.points.get_col(i), vertex_positions.get_col(data.correspondences[i]), err.get_col_ptr(i));
    }
=======
  for (size_t i = 0; i < data.correspondences.size(); ++i) {
    // err.col(i) = data.points.col(i)
    //            - vertex_positions.col(data.correspondences[i]);
    subtract(3, data.points.get_col(i),
             vertex_positions.get_col(data.correspondences[i]),
             err.get_col_ptr(i));
  }
>>>>>>> aefadde8
}

// Inputs:
// theta - double[]
// us - double[2 * data.correspondences.size()]
// data - HandDataEigen
// Outputs:
// perr - pointer to memory allocated for
//        the objective - double[3 * data.correspondences.size()]
// pJ - pointer to memory allocated for the jacobian
void ht_objective_d(const double* const theta, const double* const us,
                    const ht::DataLightMatrix& data, double* perr, double* pJ) {
  LightMatrix<double> pose_params;  // Matrix3Xd
  to_pose_params_d(theta, data.model.bone_names, pose_params);

  size_t              npts = data.correspondences.size();
  LightMatrix<double> vertex_positions;  // Matrix3Xd
  get_skinned_vertex_positions_d(us, data.model, pose_params,
                                 data.correspondences, vertex_positions,
                                 &pJ[2 * 3 * npts]);

  LightMatrix<double> err(3, npts, perr, false);
  LightMatrix<double> du0(3, npts, &pJ[0], false),
      du1(3, npts, &pJ[3 * npts], false);
  LightMatrix<double> ht_point(3, 1), tmp(3, 1);
<<<<<<< HEAD

#pragma omp parallel for firstprivate(ht_point, tmp)
  for (size_t i = 0; i < data.correspondences.size(); ++i) {
    const auto& verts = data.model.triangles[data.correspondences[i]].verts;
    const double* const u = &us[2 * i];

    subtract(3, vertex_positions.get_col(verts[2]), vertex_positions.get_col(verts[0]), du0.get_col_ptr(i));
    subtract(3, vertex_positions.get_col(verts[2]), vertex_positions.get_col(verts[1]), du1.get_col_ptr(i));

    //ht_point = u[0] * vertex_positions.col(verts[0]) + u[1] * vertex_positions.col(verts[1])
    //    + (1. - u[0] - u[1]) * vertex_positions.col(verts[2]);
=======
  for (size_t i = 0; i < data.correspondences.size(); ++i) {
    const auto& verts     = data.model.triangles[data.correspondences[i]].verts;
    const double* const u = &us[2 * i];

    subtract(3, vertex_positions.get_col(verts[2]),
             vertex_positions.get_col(verts[0]), du0.get_col_ptr(i));
    subtract(3, vertex_positions.get_col(verts[2]),
             vertex_positions.get_col(verts[1]), du1.get_col_ptr(i));

    // ht_point = u[0] * vertex_positions.col(verts[0])
    //          + u[1] * vertex_positions.col(verts[1])
    //          + (1. - u[0] - u[1]) * vertex_positions.col(verts[2]);
>>>>>>> aefadde8
    ht_point.set(vertex_positions.get_col(verts[0]));
    ht_point.scale_col(0, u[0]);
    tmp.set(vertex_positions.get_col(verts[1]));
    tmp.scale_col(0, u[1]);
    ht_point.add(tmp);
    tmp.set(vertex_positions.get_col(verts[2]));
    tmp.scale_col(0, 1. - u[0] - u[1]);
    ht_point.add(tmp);

<<<<<<< HEAD
    subtract(3, data.points.get_col(i), ht_point.get_col(0), err.get_col_ptr(i));
=======
    subtract(3, data.points.get_col(i), ht_point.get_col(0),
             err.get_col_ptr(i));
>>>>>>> aefadde8
  }
}<|MERGE_RESOLUTION|>--- conflicted
+++ resolved
@@ -201,22 +201,14 @@
                                      LightMatrix<double>& R,
                                      std::array<LightMatrix<double>, 3>& dR) {
   double _sqnorm = sqnorm(3, angle_axis);
-<<<<<<< HEAD
   double norm = sqrt(_sqnorm);
-=======
-  double norm    = sqrt(_sqnorm);
->>>>>>> aefadde8
   if (norm < .0001) {
     R.set_identity();
     for (int i = 0; i < 3; i++)
       dR[i].fill(0.);
     return;
   }
-<<<<<<< HEAD
   double inv_norm = 1. / norm;
-=======
-  double inv_norm   = 1. / norm;
->>>>>>> aefadde8
   double inv_sqnorm = 1. / _sqnorm;
   double d_norm[3];
   scale(3, inv_norm, angle_axis, d_norm);
@@ -240,7 +232,6 @@
   scale(3, c, d_norm, ds);
   scale(3, -s, d_norm, dc);
 
-<<<<<<< HEAD
   double r_val[9] =
     {
       x * x + (1 - x * x) * c, x * y * (1 - c) + z * s, x * z * (1 - c) - y * s,
@@ -262,32 +253,6 @@
         dy[i] * z * (1 - c) + y * dz[i] * (1 - c) - y * z * dc[i] - dx[i] * s - x * ds[i],
         2 * z * dz[i] - 2 * z * dz[i] * c + (1 - z * z) * dc[i]
       }; // col-major
-=======
-  double r_val[9] = {x * x + (1 - x * x) * c, x * y * (1 - c) + z * s,
-                     x * z * (1 - c) - y * s, x * y * (1 - c) - z * s,
-                     y * y + (1 - y * y) * c, z * y * (1 - c) + x * s,
-                     x * z * (1 - c) + y * s, y * z * (1 - c) - x * s,
-                     z * z + (1 - z * z) * c};  // col-major
-  R.set(r_val);
-
-  for (int i = 0; i < 3; i++) {
-    double tmp[9] = {2 * x * dx[i] - 2 * x * dx[i] * c + (1 - x * x) * dc[i],
-                     dx[i] * y * (1 - c) + x * dy[i] * (1 - c) - x * y * dc[i] +
-                         dz[i] * s + z * ds[i],
-                     dx[i] * z * (1 - c) + x * dz[i] * (1 - c) - x * z * dc[i] -
-                         dy[i] * s - y * ds[i],
-                     dx[i] * y * (1 - c) + x * dy[i] * (1 - c) - x * y * dc[i] -
-                         dz[i] * s - z * ds[i],
-                     2 * y * dy[i] - 2 * y * dy[i] * c + (1 - y * y) * dc[i],
-                     dz[i] * y * (1 - c) + z * dy[i] * (1 - c) - z * y * dc[i] +
-                         dx[i] * s + x * ds[i],
-                     dx[i] * z * (1 - c) + x * dz[i] * (1 - c) - x * z * dc[i] +
-                         dy[i] * s + y * ds[i],
-                     dy[i] * z * (1 - c) + y * dz[i] * (1 - c) - y * z * dc[i] -
-                         dx[i] * s - x * ds[i],
-                     2 * z * dz[i] - 2 * z * dz[i] * c +
-                         (1 - z * z) * dc[i]};  // col-major
->>>>>>> aefadde8
     dR[i].set(tmp);
   }
 }
@@ -312,20 +277,11 @@
   R.scale_col(2, pose_params_col1[2]);
 
   // same for all dR
-<<<<<<< HEAD
-  for (int i = 0; i < 3; ++i)
-    {
-      dR[i].scale_col(0, pose_params_col1[0]);
-      dR[i].scale_col(1, pose_params_col1[1]);
-      dR[i].scale_col(2, pose_params_col1[2]);
-    }
-=======
   for (int i = 0; i < 3; ++i) {
     dR[i].scale_col(0, pose_params_col1[0]);
     dR[i].scale_col(1, pose_params_col1[1]);
     dR[i].scale_col(2, pose_params_col1[2]);
   }
->>>>>>> aefadde8
 }
 
 // Inputs:
@@ -336,14 +292,7 @@
 // positions - 3xN matrix,
 // Outputs:
 // pJ - pointer to memory allocated for the jacobian
-<<<<<<< HEAD
 void apply_global_translation_d(const size_t& npts, const LightMatrix<double>& R, const LightMatrix<double>& pose_params, LightMatrix<double>& positions, double* pJ) {
-=======
-void apply_global_translation_d(const size_t&              npts,
-                                const LightMatrix<double>& R,
-                                const LightMatrix<double>& pose_params,
-                                LightMatrix<double>& positions, double* pJ) {
->>>>>>> aefadde8
   // global translation
   LightMatrix<double> tmp;
   LightMatrix<double> J_glob_translation(3 * npts, 3, &pJ[3 * 3 * npts], false);
@@ -385,14 +334,7 @@
   for (int i_param = 0; i_param < 3; ++i_param) {
     LightMatrix<double> J_glob_rot(3, npts, &pJ[i_param * 3 * npts], false);
     for (size_t i_pt = 0; i_pt < npts; i_pt++) {
-<<<<<<< HEAD
       mat_mult(dR[i_param], LightMatrix<double>(3, 1, positions.get_col_ptr(corresp[i_pt]), false), &tmp);
-=======
-      mat_mult(dR[i_param],
-               LightMatrix<double>(3, 1, positions.get_col_ptr(corresp[i_pt]),
-                                   false),
-               &tmp);
->>>>>>> aefadde8
       J_glob_rot.set_col(i_pt, tmp.get_col(0));
       J_glob_rot.scale_col(i_pt, -1.);
     }
@@ -749,7 +691,6 @@
   // finger parameters
   size_t              ncorresp = corresp.size();
   LightMatrix<double> tmp1(3, 1), tmp2(3, 1);
-<<<<<<< HEAD
 #pragma omp parallel for firstprivate(tmp1, tmp2)
   for (int i = 0; i < 4 * 5; ++i) {
     LightMatrix<double> curr_J(3, ncorresp, &pJ[(6 + i) * 3 * ncorresp], false); // 6 is offset (global params)
@@ -759,18 +700,6 @@
 
       //tmp1 = u[0] * positions_d[i].col(verts[0]) + u[1] * positions_d[i].col(verts[1])
       //    + (1. - u[0] - u[1]) * positions_d[i].col(verts[2]);
-=======
-  for (int i = 0; i < 4 * 5; ++i) {
-    LightMatrix<double> curr_J(3, ncorresp, &pJ[(6 + i) * 3 * ncorresp],
-                               false);  // 6 is offset (global params)
-    for (int j = 0; j < curr_J.cols(); ++j) {
-      const auto&         verts = model.triangles[corresp[j]].verts;
-      const double* const u     = &us[2 * j];
-
-      // tmp1 = u[0] * positions_d[i].col(verts[0])
-      //      + u[1] * positions_d[i].col(verts[1])
-      //      + (1. - u[0] - u[1]) * positions_d[i].col(verts[2]);
->>>>>>> aefadde8
       tmp1.set(positions_d[i].get_col(verts[0]));
       tmp1.scale_col(0, u[0]);
       tmp2.set(positions_d[i].get_col(verts[1]));
@@ -780,11 +709,6 @@
       tmp2.scale_col(0, 1. - u[0] - u[1]);
       tmp1.add(tmp2);
 
-<<<<<<< HEAD
-      //curr_J.col(j) = -Rglob * tmp1;
-=======
-      // curr_J.col(j) = -Rglob * tmp1;
->>>>>>> aefadde8
       mat_mult(Rglob, tmp1, &tmp2);
       curr_J.set_col(j, tmp2.get_col(0));
       curr_J.scale_col(j, -1.);
@@ -841,22 +765,10 @@
   size_t npts = data.correspondences.size();
   // Map<Matrix3Xd> err(perr, 3, npts);
   LightMatrix<double> err(3, npts, perr, false);
-<<<<<<< HEAD
 #pragma omp parallel for
-  for (size_t i = 0; i < data.correspondences.size(); ++i)
-    {
-      //err.col(i) = data.points.col(i) - vertex_positions.col(data.correspondences[i]);
-      subtract(3, data.points.get_col(i), vertex_positions.get_col(data.correspondences[i]), err.get_col_ptr(i));
-    }
-=======
   for (size_t i = 0; i < data.correspondences.size(); ++i) {
-    // err.col(i) = data.points.col(i)
-    //            - vertex_positions.col(data.correspondences[i]);
-    subtract(3, data.points.get_col(i),
-             vertex_positions.get_col(data.correspondences[i]),
-             err.get_col_ptr(i));
-  }
->>>>>>> aefadde8
+    subtract(3, data.points.get_col(i), vertex_positions.get_col(data.correspondences[i]), err.get_col_ptr(i));
+  }
 }
 
 // Inputs:
@@ -882,7 +794,6 @@
   LightMatrix<double> du0(3, npts, &pJ[0], false),
       du1(3, npts, &pJ[3 * npts], false);
   LightMatrix<double> ht_point(3, 1), tmp(3, 1);
-<<<<<<< HEAD
 
 #pragma omp parallel for firstprivate(ht_point, tmp)
   for (size_t i = 0; i < data.correspondences.size(); ++i) {
@@ -894,20 +805,6 @@
 
     //ht_point = u[0] * vertex_positions.col(verts[0]) + u[1] * vertex_positions.col(verts[1])
     //    + (1. - u[0] - u[1]) * vertex_positions.col(verts[2]);
-=======
-  for (size_t i = 0; i < data.correspondences.size(); ++i) {
-    const auto& verts     = data.model.triangles[data.correspondences[i]].verts;
-    const double* const u = &us[2 * i];
-
-    subtract(3, vertex_positions.get_col(verts[2]),
-             vertex_positions.get_col(verts[0]), du0.get_col_ptr(i));
-    subtract(3, vertex_positions.get_col(verts[2]),
-             vertex_positions.get_col(verts[1]), du1.get_col_ptr(i));
-
-    // ht_point = u[0] * vertex_positions.col(verts[0])
-    //          + u[1] * vertex_positions.col(verts[1])
-    //          + (1. - u[0] - u[1]) * vertex_positions.col(verts[2]);
->>>>>>> aefadde8
     ht_point.set(vertex_positions.get_col(verts[0]));
     ht_point.scale_col(0, u[0]);
     tmp.set(vertex_positions.get_col(verts[1]));
@@ -917,11 +814,6 @@
     tmp.scale_col(0, 1. - u[0] - u[1]);
     ht_point.add(tmp);
 
-<<<<<<< HEAD
     subtract(3, data.points.get_col(i), ht_point.get_col(0), err.get_col_ptr(i));
-=======
-    subtract(3, data.points.get_col(i), ht_point.get_col(0),
-             err.get_col_ptr(i));
->>>>>>> aefadde8
   }
 }