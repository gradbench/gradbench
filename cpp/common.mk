--- conflicted
+++ resolved
@@ -10,7 +10,6 @@
 CXXFLAGS?=-std=c++17 -O3 -march=native -Wall -I../../cpp
 LDFLAGS?=-lm
 
-<<<<<<< HEAD
 MULTITHREADED=no
 
 ifeq ($(MULTITHREADED),yes)
@@ -20,10 +19,7 @@
 CXXFLAGS+= -Wno-unknown-pragmas
 endif
 
-all: $(EXECUTABLES)
-=======
 all: $(addprefix bin/, $(EXECUTABLES))
->>>>>>> 258f6b4b
 
 bin/%: %.cpp $(EXTRA_DEPS)
 	@mkdir -p bin
