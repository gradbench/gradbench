import argparse
from pathlib import Path
from typing import Any

import numpy as np

import gradbench.pytorch.gmm as golden
from gradbench.comparison import compare_json_objects
from gradbench.eval import SingleModuleValidatedEval, approve, mismatch
from gradbench.evals.gmm import data_gen
from gradbench.wrap import Wrapped


def check(function: str, input: Any, output: Any) -> None:
    func: Wrapped = getattr(golden, function)
    expected = func.wrapped(input | {"runs": 1})["output"]
    return compare_json_objects(expected, output)


def main():
    parser = argparse.ArgumentParser()
    parser.add_argument("-n", type=int, default=1000)
    parser.add_argument(
        "-k", nargs="+", type=int, default=[5, 10, 25, 50]
    )  # misses 100 200
    parser.add_argument(
        "-d", nargs="+", type=int, default=[2, 10, 20, 32]
    )  # misses 64 128
    parser.add_argument("--runs", type=int, default=1)
    parser.add_argument("--no-validation", action="store_true", default=False)
    args = parser.parse_args()
<<<<<<< HEAD

    e = SingleModuleValidatedEval(
        module="gmm", validator=mismatch(check), config=vars(args)
=======
    e = SingleModuleValidatedEval(
        module="gmm", validator=approve if args.no_validation else mismatch(check)
>>>>>>> f663bbe7
    )
    e.start()
    if e.define().success:
        n = args.n
        for d in args.d:
            for k in args.k:
                input = data_gen.main(d, k, n)
                e.evaluate(
                    function="objective",
                    input=input | {"runs": args.runs},
                    description=f"{d}_{k}_{n}",
                )
                e.evaluate(
                    function="jacobian",
                    input=input | {"runs": args.runs},
                    description=f"{d}_{k}_{n}",
                )


if __name__ == "__main__":
    try:
        main()
    except (EOFError, BrokenPipeError):
        pass<|MERGE_RESOLUTION|>--- conflicted
+++ resolved
@@ -29,16 +29,10 @@
     parser.add_argument("--runs", type=int, default=1)
     parser.add_argument("--no-validation", action="store_true", default=False)
     args = parser.parse_args()
-<<<<<<< HEAD
-
-    e = SingleModuleValidatedEval(
-        module="gmm", validator=mismatch(check), config=vars(args)
-=======
     e = SingleModuleValidatedEval(
         module="gmm", validator=approve if args.no_validation else mismatch(check)
->>>>>>> f663bbe7
     )
-    e.start()
+    e.start(config=vars(args))
     if e.define().success:
         n = args.n
         for d in args.d:
