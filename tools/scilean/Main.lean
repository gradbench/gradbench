import Lean
import SciLean

import Gradbench

open Lean
open Except FromJson ToJson

open Gradbench


def resolve (module : String)
    : Option (String -> Option (Json -> Except String (IO Output))) :=
  match module with
  | "hello" => some hello
  | "gmm" => some gmm
<<<<<<< HEAD
=======
  | "lstm" => some lstm
  | "kmeans" => some kmeans
>>>>>>> d05c32fd
  | _ => none


partial def loop (stdin : IO.FS.Stream) (stdout : IO.FS.Stream) :
    IO (Except String Unit) := do
  let line <- stdin.getLine
  if line.isEmpty then
    return ok ()
  else
    let result := do
      let message <- Json.parse line
      let kind <- Json.getObjVal? message "kind"
      if kind == "start" then
        let id <- Json.getObjVal? message "id"
        return do
          return Json.mkObj [("id", id), ("tool", "scilean")]
      if kind == "define" then
        let definition : Definition <- fromJson? message
        let success := (resolve definition.module).isSome
        return do
          return Json.mkObj [("id", definition.id), ("success", toJson success)]
      else if kind == "evaluate" then
        let params : Params <- fromJson? message
        let resolved <- match resolve params.module with
          | some mod => ok mod
          | none => error "module not found"
        let function <- match resolved params.function with
          | some func => ok func
          | none => error "function not found"
        let action <- function params.input
        return do
          let id := params.id
          let { output, timings } <- action
          let success := true
          let response : Response := { id, success, output, timings }
          return toJson response
      else
        let id <- Json.getObjVal? message "id"
        return do
          return Json.mkObj [("id", id)]
    match result with
    | error err => return error err
    | ok action => do
      let response <- action
      -- IO.eprintln (Json.compress response)
      IO.println (Json.compress response)
      stdout.flush
      loop stdin stdout


open SciLean.VectorType in
def main : IO UInt32 := do
  let stdin <- IO.getStdin
  let stdout <- IO.getStdout
  let result <- loop stdin stdout
  match result with
  | error err => do
    IO.eprintln err
    return 1
  | ok _ => return 0<|MERGE_RESOLUTION|>--- conflicted
+++ resolved
@@ -14,11 +14,8 @@
   match module with
   | "hello" => some hello
   | "gmm" => some gmm
-<<<<<<< HEAD
-=======
   | "lstm" => some lstm
   | "kmeans" => some kmeans
->>>>>>> d05c32fd
   | _ => none
 
 
