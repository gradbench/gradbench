--- conflicted
+++ resolved
@@ -28,11 +28,6 @@
 
 def main():
     parser = argparse.ArgumentParser()
-<<<<<<< HEAD
-    parser.add_argument("-n", nargs="+", type=int, default=[1000, 10000])
-    parser.add_argument("-k", nargs="+", type=int, default=[5, 10, 25, 50, 100, 200])
-    parser.add_argument("--runs", type=int, default=10)
-=======
     parser.add_argument("-n", type=int, default=1000)
     parser.add_argument(
         "-k", nargs="+", type=int, default=[5, 10, 25, 50]
@@ -40,7 +35,7 @@
     parser.add_argument(
         "-d", nargs="+", type=int, default=[2, 10, 20, 32]
     )  # misses 64 128
->>>>>>> 9c3950d7
+    parser.add_argument("--runs", type=int, default=10)
     args = parser.parse_args()
 
     e = SingleModuleValidatedEvaluation(module="gmm", validator=assertion(check))
