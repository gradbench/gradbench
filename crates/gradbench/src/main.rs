--- conflicted
+++ resolved
@@ -4,17 +4,11 @@
 mod util;
 
 use std::{
-<<<<<<< HEAD
     collections::BTreeMap,
     env, fs, io,
-    path::PathBuf,
-=======
-    collections::{BTreeMap, BTreeSet},
-    env, fs,
-    io::{self, BufRead},
+    io::BufRead,
     mem::take,
     path::{Path, PathBuf},
->>>>>>> bf83f673
     process::{Command, ExitCode, ExitStatus, Output, Stdio},
     str::FromStr,
     time::Duration,
@@ -474,7 +468,9 @@
 }
 
 /// Return a map from eval names to the tools that support them.
-fn evals_to_tools(evals: Vec<String>) -> anyhow::Result<BTreeMap<String, BTreeMap<String, &'static str>>> {
+fn evals_to_tools(
+    evals: Vec<String>,
+) -> anyhow::Result<BTreeMap<String, BTreeMap<String, &'static str>>> {
     let mut map = BTreeMap::new();
     for eval in evals {
         map.insert(eval, BTreeMap::new());
@@ -488,19 +484,18 @@
         let path = entry.path().join("evals.txt");
         let evals = fs::read_to_string(&path).unwrap_or_default();
         for line in evals.lines() {
-            let (eval,outcome) =
-                match line.split(' ').collect::<Vec<_>>()[..] {
-                    [eval] => (eval,"success"),
-                    [eval, o] => match BadOutcome::from_str(o) {
-                        Ok(bad_outcome) => {(eval,bad_outcome.into())},
-                        Err(_) => {
-                            return Err(anyhow!("{path:?}: Unknown outcome for {eval}: {o}"));
-                        }
+            let (eval, outcome) = match line.split(' ').collect::<Vec<_>>()[..] {
+                [eval] => (eval, "success"),
+                [eval, o] => match BadOutcome::from_str(o) {
+                    Ok(bad_outcome) => (eval, bad_outcome.into()),
+                    Err(_) => {
+                        return Err(anyhow!("{path:?}: Unknown outcome for {eval}: {o}"));
                     }
-                    _ => {
-                        return Err(anyhow!("{path:?}: invalid line: {line}"));
-                    }
-                };
+                },
+                _ => {
+                    return Err(anyhow!("{path:?}: invalid line: {line}"));
+                }
+            };
             map.get_mut(eval)
                 .ok_or_else(|| anyhow!("eval {eval:?} not found"))?
                 .insert(tool.to_string(), outcome);
@@ -559,9 +554,9 @@
                 eval,
                 tool,
                 outcome: match supported.get(tool.as_str()) {
-                    Some(o) => {o}
-                    None => {BadOutcome::Undefined.into()},
-                }
+                    Some(o) => o,
+                    None => BadOutcome::Undefined.into(),
+                },
             });
         }
     }
