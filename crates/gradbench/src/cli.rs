--- conflicted
+++ resolved
@@ -779,32 +779,9 @@
 /// Run the GradBench CLI, returning a `Result`.
 fn cli_result() -> Result<(), ExitCode> {
     match Cli::parse().command {
-<<<<<<< HEAD
-        Commands::Eval { eval, tag, args } => {
-            let t = tag.as_deref().unwrap_or("latest");
-            run(Command::new("docker")
-                .args(["run", "--rm", "--interactive"])
-                .arg(format!("ghcr.io/gradbench/eval-{eval}:{t}"))
-                .args(args))
-        }
-        Commands::Tool { tool, tag, args } => {
-            let t = tag.as_deref().unwrap_or("latest");
-            run(Command::new("docker")
-                .args(["run", "--rm", "--interactive"])
-                .arg(format!("ghcr.io/gradbench/tool-{tool}:{t}"))
-                .args(args))
-        }
-        Commands::Run {
-            eval,
-            tool,
-            golden,
-            output,
-        } => {
-=======
         Commands::Eval { eval, tag, args } => run_eval(&eval, tag.as_deref(), &args),
         Commands::Tool { tool, tag, args } => run_tool(&tool, tag.as_deref(), &args),
-        Commands::Run { eval, tool, output } => {
->>>>>>> 98045cd4
+        Commands::Run { eval, tool, golden, output } => {
             let (Ok(mut client), Ok(mut server)) = (
                 Command::new("sh")
                     .arg("-c")
