import Lean
import SciLean

import Gradbench

open Lean
open Except FromJson ToJson

open Gradbench

<<<<<<< HEAD
=======
-- Function measuring time to compute the derivative
open Lean Meta Qq in
def benchAD : MetaM Unit := do

  let e := q(∂ square)

  let start <- IO.monoNanosNow
  let (e',_) ← rewriteByConv e (← `(conv| (unfold square; autodiff)))
  let done <- IO.monoNanosNow

  IO.println s!"differentiating took {1e-6*(done-start).toFloat}ms\n\n{← ppExpr e}\n==>\n{← ppExpr e'}"

def ranBenchAD : IO Unit :=
  let run : CoreM Unit := do
    let _ ← benchAD.run {} {}

  -- Here you have to specify all the lean files that need to be loaded
  CoreM.withImportModules #[`SciLean,`Main] run
    (searchPath:= compile_time_search_path%)

structure Definition where
  id: Int
  kind: String
  module: String
deriving FromJson

structure Params where
  id: Int
  kind: String
  module: String
  function: String
  input: Json
deriving FromJson

structure Timing where
  name: String
  nanoseconds: Nat
deriving ToJson

structure Output where
  output: Json
  timings: List Timing

structure Response where
  id: Int
  success: Bool
  output: Json
  timings: List Timing
deriving ToJson

def wrap [FromJson a] [ToJson b] (f : a -> b) (x' : Json)
    : Except String (IO Output) := do
  let x : a <- fromJson? x'
  return do
    let start <- IO.monoNanosNow
    let y := f x
    let done <- IO.monoNanosNow
    let y' := toJson y
    let timings := [{ name := "evaluate", nanoseconds := done - start }]
    return { output := y', timings }
>>>>>>> 7e901d22

def resolve (module : String)
    : Option (String -> Option (Json -> Except String (IO Output))) :=
  match module with
  | "hello" => some hello
  | "gmm" => some gmm
  | _ => none


partial def loop (stdin : IO.FS.Stream) (stdout : IO.FS.Stream) :
    IO (Except String Unit) := do
  let line <- stdin.getLine
  if line.isEmpty then
    return ok ()
  else
    let result := do
      let message <- Json.parse line
      let kind <- Json.getObjVal? message "kind"
      if kind == "start" then
        let id <- Json.getObjVal? message "id"
        return do
          return Json.mkObj [("id", id), ("tool", "scilean")]
      if kind == "define" then
        let definition : Definition <- fromJson? message
        let success := (resolve definition.module).isSome
        return do
          return Json.mkObj [("id", definition.id), ("success", toJson success)]
      else if kind == "evaluate" then
        let params : Params <- fromJson? message
        let resolved <- match resolve params.module with
          | some mod => ok mod
          | none => error "module not found"
        let function <- match resolved params.function with
          | some func => ok func
          | none => error "function not found"
        let action <- function params.input
        return do
          let id := params.id
          let { output, timings } <- action
          let success := true
          let response : Response := { id, success, output, timings }
          return toJson response
      else
        let id <- Json.getObjVal? message "id"
        return do
          return Json.mkObj [("id", id)]
    match result with
    | error err => return error err
    | ok action => do
      let response <- action
      -- IO.eprintln (Json.compress response)
      IO.println (Json.compress response)
      stdout.flush
      loop stdin stdout


open SciLean.VectorType in
def main : IO UInt32 := do
  let stdin <- IO.getStdin
  let stdout <- IO.getStdout
  let result <- loop stdin stdout
  match result with
  | error err => do
    IO.eprintln err
    return 1
  | ok _ => return 0<|MERGE_RESOLUTION|>--- conflicted
+++ resolved
@@ -8,69 +8,6 @@
 
 open Gradbench
 
-<<<<<<< HEAD
-=======
--- Function measuring time to compute the derivative
-open Lean Meta Qq in
-def benchAD : MetaM Unit := do
-
-  let e := q(∂ square)
-
-  let start <- IO.monoNanosNow
-  let (e',_) ← rewriteByConv e (← `(conv| (unfold square; autodiff)))
-  let done <- IO.monoNanosNow
-
-  IO.println s!"differentiating took {1e-6*(done-start).toFloat}ms\n\n{← ppExpr e}\n==>\n{← ppExpr e'}"
-
-def ranBenchAD : IO Unit :=
-  let run : CoreM Unit := do
-    let _ ← benchAD.run {} {}
-
-  -- Here you have to specify all the lean files that need to be loaded
-  CoreM.withImportModules #[`SciLean,`Main] run
-    (searchPath:= compile_time_search_path%)
-
-structure Definition where
-  id: Int
-  kind: String
-  module: String
-deriving FromJson
-
-structure Params where
-  id: Int
-  kind: String
-  module: String
-  function: String
-  input: Json
-deriving FromJson
-
-structure Timing where
-  name: String
-  nanoseconds: Nat
-deriving ToJson
-
-structure Output where
-  output: Json
-  timings: List Timing
-
-structure Response where
-  id: Int
-  success: Bool
-  output: Json
-  timings: List Timing
-deriving ToJson
-
-def wrap [FromJson a] [ToJson b] (f : a -> b) (x' : Json)
-    : Except String (IO Output) := do
-  let x : a <- fromJson? x'
-  return do
-    let start <- IO.monoNanosNow
-    let y := f x
-    let done <- IO.monoNanosNow
-    let y' := toJson y
-    let timings := [{ name := "evaluate", nanoseconds := done - start }]
-    return { output := y', timings }
->>>>>>> 7e901d22
 
 def resolve (module : String)
     : Option (String -> Option (Json -> Except String (IO Output))) :=
