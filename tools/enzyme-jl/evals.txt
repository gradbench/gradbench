--- conflicted
+++ resolved
@@ -1,8 +1,5 @@
-<<<<<<< HEAD
+det
 gmm
-=======
-det
->>>>>>> 1b96c220
 hello
 lse
 ode