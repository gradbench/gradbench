use std::{
    collections::BTreeMap,
    env, fs,
    io::{self, BufRead, Write},
    os::unix::process::CommandExt,
    path::{Path, PathBuf},
    process::{Child, Command, ExitCode, ExitStatus, Output, Stdio},
    time::{Duration, Instant},
};

use anyhow::anyhow;
use clap::{Parser, Subcommand};
use colored::Colorize;
use nix::{sys::signal, unistd::Pid};
use serde::{Deserialize, Serialize};
use timeout_readwrite::TimeoutReader;

/// CLI utilities for GradBench, a benchmark suite for differentiable programming across languages
/// and domains.
///
/// When working in a clone of the GradBench repository, replace `gradbench` with `./gradbench` in
/// usage documentation.
#[derive(Debug, Parser)]
struct Cli {
    #[command(subcommand)]
    command: Commands,
}

#[derive(Debug, Subcommand)]
enum Commands {
    /// Run an eval using Docker.
    ///
    /// The Docker image name is `ghcr.io/gradbench/eval-<EVAL>`. If the image is not found locally
    /// (either from being previously downloaded or from being built locally), this command will
    /// first download it from the GitHub Container registry, then run it.
    Eval {
        /// The name of the eval to run
        eval: String,

        /// The Docker image tag, or `latest` by default. For example: `2024-12-01`
        #[clap(short, long)]
        tag: Option<String>,

        /// Arguments for the eval itself
        args: Vec<String>,
    },

    /// Run a tool using Docker.
    ///
    /// The Docker image name is `ghcr.io/gradbench/tool-<TOOL>`. If the image is not found locally
    /// (either from being previously downloaded or from being built locally), this command will
    /// first download it from the GitHub Container registry, then run it.
    Tool {
        /// The name of the tool to run
        tool: String,

        /// The Docker image tag, or `latest` by default. For example: `2024-12-01`
        #[clap(short, long)]
        tag: Option<String>,

        /// Arguments for the tool itself
        args: Vec<String>,
    },

    /// Run a given tool on a given eval. For example:
    ///
    ///     gradbench run -o log.jsonl --eval 'gradbench eval hello' --tool 'gradbench tool pytorch'
    #[clap(about = "Run a given tool on a given eval", verbatim_doc_comment)]
    Run {
        /// A shell script to run the eval. For example: `gradbench eval hello`
        #[clap(long, verbatim_doc_comment)]
        eval: String,

        /// A shell script to run the tool. For example: `gradbench tool pytorch`
        #[clap(long)]
        tool: String,

        /// A path to save the full log. For example: `log.jsonl`
        #[clap(short, long)]
        output: Option<PathBuf>,

        /// The timeout in seconds for tool responses.
        #[clap(long, default_value_t = 3600)]
        timeout: u64,
    },

    /// Perform a task in a clone of the https://github.com/gradbench/gradbench repository.
    ///
    /// These subcommands will first attempt to check that the current working directory is the root
    /// of a clone of the GradBench repository, exiting with an error if not.
    Repo {
        #[command(subcommand)]
        command: RepoCommands,
    },
}

#[derive(Debug, Subcommand)]
enum RepoCommands {
    /// Build and run an eval using Docker.
    ///
    /// The Docker image name is `ghcr.io/gradbench/eval-<EVAL>:latest`.
    Eval {
        /// The name of the eval to run
        eval: String,

        /// Arguments for the eval itself
        args: Vec<String>,
    },

    /// Build and run a tool using Docker.
    ///
    /// The Docker image name is `ghcr.io/gradbench/tool-<TOOL>:latest`.
    Tool {
        /// The name of the tool to run
        tool: String,

        /// Arguments for the tool itself
        args: Vec<String>,
    },

    /// Build the Docker image for an eval.
    ///
    /// The Docker image name is `ghcr.io/gradbench/eval-<EVAL>:latest`.
    BuildEval {
        /// The name of the eval to build
        eval: String,

        /// Build for both `linux/amd64` and `linux/arm64`, instead of just the current architecture
        #[clap(long)]
        cross: bool,
    },

    /// Build the Docker image for a tool.
    ///
    /// The Docker image name is `ghcr.io/gradbench/tool-<TOOL>:latest`.
    BuildTool {
        /// The name of the tool to build
        tool: String,

        /// Build for both `linux/amd64` and `linux/arm64`, instead of just the current architecture
        #[clap(long)]
        cross: bool,
    },

    /// Manually build and push a base Docker image. For example:
    ///
    ///     gradbench repo manual mathlib4
    #[clap(
        about = "Manually build and push a base Docker image",
        verbatim_doc_comment
    )]
    Manual {
        /// The image to build and push
        image: String,
    },

    /// Print JSON values for consumption in GitHub Actions.
    ///
    /// Each value is printed on a single line, preceded by the name of that value and an equals
    /// sign. No extra whitespace is printed, because GitHub Actions seems to be sensitive to that.
    Matrix,

    /// Generate summary data files in a directory containing log files.
    ///
    /// The directory should first contain a `run-<EVAL>-<TOOL>/log.jsonl` file for each `<EVAL>`
    /// under `evals` and each `<TOOL>` under `tools`.
    ///
    /// Used in the nightly builds, producing files that can be easily downloaded by JavaScript on
    /// the GradBench website to generate tables and charts.
    Summarize {
        /// The directory to work in
        dir: PathBuf,

        /// The current date
        #[clap(long)]
        date: String,

        /// The Git commit SHA from the `main` branch
        #[clap(long)]
        commit: String,
    },
}

/// Return `Err` if the status is not successful, preserving its exit code whenever possible.
fn status_code(status: ExitStatus) -> Result<(), ExitCode> {
    if status.success() {
        Ok(())
    } else {
        match status.code() {
            Some(code) => match u8::try_from(code) {
                Ok(value) => Err(value.into()),
                Err(_) => Err(ExitCode::FAILURE),
            },
            None => Err(ExitCode::FAILURE),
        }
    }
}

/// Run a command and preserve its exit code whenever possible.
fn run(command: &mut Command) -> Result<Output, ExitCode> {
    let output = command
        .spawn()
        .and_then(|child| child.wait_with_output())
        .map_err(|err| {
            eprintln!("error running {:?}: {err}", command.get_program());
            ExitCode::FAILURE
        })?;
    status_code(output.status)?;
    Ok(output)
}

/// Run an eval using Docker.
fn run_eval(name: &str, tag: Option<&str>, args: &[String]) -> Result<(), ExitCode> {
    let t = tag.unwrap_or("latest");
    run(Command::new("docker")
        .args(["run", "--rm", "--interactive"])
        .arg(format!("ghcr.io/gradbench/eval-{name}:{t}"))
        .args(args))?;
    Ok(())
}

/// Run a tool using Docker.
fn run_tool(name: &str, tag: Option<&str>, args: &[String]) -> Result<(), ExitCode> {
    let t = tag.unwrap_or("latest");
    run(Command::new("docker")
        .args(["run", "--rm", "--interactive"])
        .arg(format!("ghcr.io/gradbench/tool-{name}:{t}"))
        .args(args))?;
    Ok(())
}

/// A set of platforms to build a Docker image for.
enum Platforms {
    /// Build only for the current platform.
    Native,

    /// Build for both x86 and ARM.
    Cross,
}

impl Platforms {
    /// Return a configuration which is cross-platform only if `cross` is `true``.
    fn cross(cross: bool) -> Self {
        if cross {
            Platforms::Cross
        } else {
            Platforms::Native
        }
    }
}

/// A level of verbosity for building a Docker image.
enum Verbosity {
    /// Normal output.
    Normal,

    /// No output except for errors.
    Quiet,
}

/// Build the Docker image for an eval.
fn build_eval(name: &str, platforms: Platforms, verbosity: Verbosity) -> Result<(), ExitCode> {
    let mut cmd = Command::new("docker");
    cmd.arg("build");
    match platforms {
        Platforms::Native => {}
        Platforms::Cross => {
            cmd.args(["--platform", "linux/amd64,linux/arm64"]);
        }
    }
    cmd.args([".", "--file"])
        .arg(format!("evals/{name}/Dockerfile"))
        .arg("--tag")
        .arg(format!("ghcr.io/gradbench/eval-{name}"));
    match verbosity {
        Verbosity::Normal => {}
        Verbosity::Quiet => {
            cmd.arg("--quiet");
            cmd.stdout(Stdio::null()); // Suppress the printed image ID.
        }
    }
    run(&mut cmd)?;
    Ok(())
}

/// Build the Docker image for a tool.
fn build_tool(name: &str, platforms: Platforms, verbosity: Verbosity) -> Result<(), ExitCode> {
    let mut cmd = Command::new("docker");
    cmd.arg("build");
    match platforms {
        Platforms::Native => {}
        Platforms::Cross => {
            cmd.args(["--platform", "linux/amd64,linux/arm64"]);
        }
    }
    cmd.args([".", "--file"])
        .arg(format!("tools/{name}/Dockerfile"))
        .arg("--tag")
        .arg(format!("ghcr.io/gradbench/tool-{name}"));
    match verbosity {
        Verbosity::Normal => {}
        Verbosity::Quiet => {
            cmd.arg("--quiet");
            cmd.stdout(Stdio::null()); // Suppress the printed image ID.
        }
    }
    run(&mut cmd)?;
    Ok(())
}

/// A message ID.
type Id = i64;

/// A message from the eval.
#[derive(Debug, Deserialize)]
#[serde(tag = "kind", rename_all = "snake_case")]
enum Message {
    /// The first message.
    Start {
        /// The message ID.
        id: Id,
    },

    /// A request to define a module.
    Define {
        /// The message ID.
        id: Id,

        /// The name of the module.
        module: String,
    },

    /// A request to evaluate a function.
    Evaluate {
        /// The message ID.
        id: Id,

        /// The name of the module.
        module: String,

        /// The name of the function.
        function: String,

        /// The input to the function.
        input: serde_json::Value,

        /// A short human-readable description of the input.
        description: Option<String>,
    },

    /// Analysis results from evaluating a function.
    Analysis {
        /// The message ID.
        id: Id,

        /// The ID of the original message being analyzed.
        of: Id,

        /// Whether the tool's response was valid.
        valid: bool,

        /// An error message if the tool's response was invalid.
        message: Option<String>,
    },
}

impl Message {
    /// Retrieve the `Id` from a message.
    fn id(&self) -> Id {
        match *self {
            Message::Start { id } => id,
            Message::Define { id, .. } => id,
            Message::Analysis { id, .. } => id,
            Message::Evaluate { id, .. } => id,
        }
    }
}

/// A response from the tool to a `"start"` message.
#[derive(Debug, Deserialize)]
struct StartResponse {}

/// A response from the tool to a `"define"` message.
#[derive(Debug, Deserialize)]
struct DefineResponse {
    /// Whether the module was successfully defined.
    success: bool,
}

/// Nanosecond timings from the tool.
#[derive(Debug, Deserialize)]
struct Timing {
    /// The name of this timing.
    name: String,

    /// How many nanoseconds elapsed in this timing.
    nanoseconds: u128,
}

/// A response from the tool to an `"evaluate"` message.
#[derive(Debug, Deserialize)]
struct EvaluateResponse {
    /// More granular timings.
    timings: Option<Vec<Timing>>,
}

/// A response from the tool to an `"analysis"` message.
#[derive(Debug, Deserialize)]
struct AnalysisResponse {}

/// A line of printed output.
struct Line {
    /// The message ID of the current line.
    id: Option<Id>,
}

impl Line {
    /// Start with no lines.
    fn new() -> Self {
        Self { id: None }
    }

    /// Begin a new line for a given message ID.
    fn start(&mut self, id: Id) {
        if self.id.is_some() {
            self.end();
        }
        print!("{:>WIDTH_ID$}", format!("[{id}]").cyan().bold());
        self.id = Some(id);
    }

    /// Get the current message ID.
    fn id(&self) -> Option<Id> {
        self.id
    }

    /// End a line.
    fn end(&mut self) {
        println!();
        self.id = None;
    }
}

/// Width to print the ID of a message, including square brackets.
const WIDTH_ID: usize = 5;

/// Width to print the kind of a message, abbreviated.
const WIDTH_KIND: usize = 5;

/// Width to print the name of a module and function, separated by two colons.
const WIDTH_NAME: usize = 15;

/// Width to print the description of an input.
const WIDTH_DESCRIPTION: usize = 15;

/// Print left-aligned text with a fixed width, preceded by a space.
fn print_left(width: usize, text: &str) {
    if text.len() > width {
        let mut truncated = text.to_string();
        truncated.truncate(width - 3);
        truncated.push_str("...");
        print!(" {truncated:width$}");
    } else {
        print!(" {text:width$}");
    }
}

/// Return a human-readable string for the given number of nanoseconds.
fn nanostring(nanoseconds: u128) -> String {
    let ms = nanoseconds / 1_000_000;
    let sec = ms / 1000;
    let min = sec / 60;
    if sec == 0 {
        format!("{:2} {:2} {:3}ms", "", "", ms)
    } else if min == 0 {
        format!("{:2} {:2}.{:03} s", "", sec, ms % 1000)
    } else if min < 60 {
        format!("{:2}:{:02}.{:03}  ", min, sec % 60, ms % 1000)
    } else {
        format!("{:2} {:2}>{:3}hr", "", "", " 1 ")
    }
}

/// Print a space, followed by either a green check mark or a red X mark.
fn print_status(success: bool) {
    if success {
        print!(" {}", "✓".green());
    } else {
        print!(" {}", "✗".red());
    }
}

<<<<<<< HEAD
/// Run an eval and a tool together, returning the number of
/// validation failures as well as a boolean indicating whether we are
/// stopping early due to a timeout.
fn intermediary(
    o: &mut impl Write,
    eval: &mut Child,
    tool: &mut Child,
    timeout: Duration,
) -> anyhow::Result<(usize, bool)> {
=======
/// Run an eval and a tool together, returning the number of validation failures.
fn intermediary(o: &mut impl Write, eval: &mut Child, tool: &mut Child) -> anyhow::Result<usize> {
    #[cfg(unix)]
    {
        use nix::{sys::signal, unistd};
        let eval_pid = unistd::Pid::from_raw(eval.id().try_into()?);
        let tool_pid = unistd::Pid::from_raw(tool.id().try_into()?);
        ctrlc::set_handler(move || {
            if let Ok(pgid) = unistd::getpgid(Some(eval_pid)) {
                let _ = signal::killpg(pgid, signal::Signal::SIGKILL);
            }
            if let Ok(pgid) = unistd::getpgid(Some(tool_pid)) {
                let _ = signal::killpg(pgid, signal::Signal::SIGKILL);
            }
        })?;
    }
>>>>>>> 6769d1bf
    let mut invalid = 0;
    let mut eval_in = eval.stdin.take().unwrap();
    let mut tool_in = tool.stdin.take().unwrap();
    let mut eval_out = io::BufReader::new(eval.stdout.take().unwrap());
    let mut tool_out = io::BufReader::new(TimeoutReader::new(tool.stdout.take().unwrap(), timeout));
    let start = Instant::now();
    let mut line = Line::new();
    while let Some(eval_line) = {
        let mut s = String::new();
        if eval_out.read_line(&mut s)? == 0 {
            None
        } else {
            Some(s)
        }
    } {
        let message_time = Instant::now();
        writeln!(
            o,
            r#"{{ "elapsed": {{ "nanoseconds": {} }}, "message": {} }}"#,
            (message_time - start).as_nanos(),
            eval_line.trim(),
        )?;
        tool_in.write_all(eval_line.as_bytes())?;
        tool_in.flush()?;
        let message: Message = serde_json::from_str(&eval_line)?;
        match &message {
            Message::Start { id: _ } => {
                // Don't print message ID because we're still waiting for the tool to say it's
                // ready, and e.g. if the tool is using `docker run` then it may mess with the
                // terminal output until it actually starts.
            }
            Message::Define { id, module } => {
                line.start(*id);
                print_left(WIDTH_KIND, "def");
                print_left(WIDTH_NAME, module);
            }
            Message::Evaluate {
                id,
                module,
                function,
                input,
                description,
            } => {
                line.start(*id);
                print_left(WIDTH_KIND, "eval");
                let workload = match description {
                    Some(s) => s.clone(),
                    None => serde_json::to_string(input)?,
                };
                print_left(WIDTH_NAME, &format!("{module}::{function}"));
                print_left(WIDTH_DESCRIPTION, &workload);
            }
            Message::Analysis {
                id: _,
                of,
                valid,
                message,
            } => {
                if !*valid {
                    invalid += 1;
                }
                if line.id() == Some(*of) {
                    print_status(*valid);
                    line.end();
                    if let Some(error) = message {
                        println!("{}", error.red());
                    }
                }
            }
        }
        io::stdout().flush()?;
        let mut tool_line = String::new();
        if let Err(err) = tool_out.read_line(&mut tool_line) {
            if err.kind() == io::ErrorKind::TimedOut {
                let ns = (Instant::now() - start).as_nanos();
                writeln!(
                    o,
                    r#"{{ "elapsed": {{ "nanoseconds": {} }}, "response": {{ "id": {}, "timeout": true}} }}"#,
                    ns,
                    message.id(),
                )?;
                println!(" {} {}", nanostring(ns).dimmed(), "⧖".red());
                signal::killpg(Pid::from_raw(tool.id() as i32), signal::Signal::SIGKILL)?;
                return Ok((0, true));
            };
            return Err(anyhow!(err));
        }
        let response_time = Instant::now();
        let nanos = (response_time - message_time).as_nanos();
        writeln!(
            o,
            r#"{{ "elapsed": {{ "nanoseconds": {} }}, "response": {} }}"#,
            (response_time - start).as_nanos(),
            tool_line.trim(),
        )?;
        eval_in.write_all(tool_line.as_bytes())?;
        eval_in.flush()?;
        match message {
            Message::Start { id } => {
                let _: StartResponse = serde_json::from_str(&tool_line)?;
                // OK now that we know the tool won't do anything weird with the terminal.
                line.start(id);
                print_left(WIDTH_KIND, "start");
                line.end();
            }
            Message::Define { .. } => {
                print_left(WIDTH_DESCRIPTION, "");
                print!(" {}", nanostring(nanos).dimmed());
                let response: DefineResponse = serde_json::from_str(&tool_line)?;
                print_status(response.success);
                line.end();
            }
            Message::Evaluate { .. } => {
                print!(" {}", nanostring(nanos).dimmed());
                let response: EvaluateResponse = serde_json::from_str(&tool_line)?;
                let mut timings = BTreeMap::new();
                for Timing { name, nanoseconds } in response.timings.unwrap_or_default() {
                    let (num, ns) = timings.entry(name).or_insert((0, 0));
                    *num += 1;
                    *ns += nanoseconds;
                }
                let mut first = true;
                for (name, (num, ns)) in timings {
                    if first {
                        print!(" {}", "~".dimmed());
                    } else {
                        print!(",");
                    }
                    first = false;
                    print!(" {}", nanostring(ns));
                    print!(" {name}");
                    if num > 1 {
                        print!("×{num}");
                    }
                }
            }
            Message::Analysis { .. } => {}
        }
        io::stdout().flush()?;
    }
    Ok((invalid, false))
}

/// Return a command's stdout as a string, preserving its exit code whenever possible.
fn stdout(command: &mut Command) -> Result<String, ExitCode> {
    let output = run(command.stdout(Stdio::piped()))?;
    String::from_utf8(output.stdout).map_err(|err| {
        let program = command.get_program();
        eprintln!("error processing output from {program:?}: {err}");
        ExitCode::FAILURE
    })
}

/// Check that the current working directory is the root of a Git repository.
fn check_git() -> Result<(), ExitCode> {
    let cwd = env::current_dir().map_err(|err| {
        eprintln!("error getting current working directory: {err}");
        ExitCode::FAILURE
    })?;
    if let Ok(dir) = stdout(Command::new("git").args(["rev-parse", "--show-toplevel"])) {
        if dir.strip_suffix('\n').map(PathBuf::from) == Some(cwd) {
            return Ok(());
        }
    }
    eprintln!(
        "error running a repo subcommand: current working directory is not a Git repository root"
    );
    Err(ExitCode::FAILURE)
}

/// Return a command that runs its argument as a shell command.
fn shell(command: &str) -> Command {
    if cfg!(windows) {
        let mut cmd = Command::new("powershell");
        cmd.arg("-Command").arg(command);
        cmd
    } else {
        let mut cmd = Command::new("sh");
        cmd.arg("-c").arg(command);
        cmd
    }
}

/// List the entries in a directory.
fn ls(dir: &str) -> Result<Vec<String>, ExitCode> {
    fs::read_dir(dir)
        .map_err(|err| {
            eprintln!("error reading directory {dir:?}: {err}");
            ExitCode::FAILURE
        })?
        .map(|entry| {
            entry
                .map_err(|err| {
                    eprintln!("error reading entry in directory {dir:?}: {err}");
                    ExitCode::FAILURE
                })?
                .file_name()
                .into_string()
                .map_err(|name| {
                    eprintln!("error converting entry name to string: {name:?}");
                    ExitCode::FAILURE
                })
        })
        .collect()
}

/// Print a JSON `value` with a `name` for GitHub Actions.
fn github_output(name: &str, value: impl Serialize) -> Result<(), ExitCode> {
    print!("{name}=");
    serde_json::to_writer(io::stdout(), &value).map_err(|err| {
        eprintln!("error serializing {name}: {err}");
        ExitCode::FAILURE
    })?;
    println!();
    Ok(())
}

/// The status from running a tool on an eval.
#[derive(Debug, Serialize)]
#[serde(rename_all = "snake_case")]
enum Status {
    /// The tool is not implemented for the eval.
    Unimplemented,

    /// The tool returned invalid results for the eval.
    Incorrect,

    /// The tool returned correct results for the eval.
    Correct,
}

/// Read a log file and summarize the results.
fn summarize(path: &Path) -> Option<Status> {
    let mut message: Option<Message> = None;
    for res in io::BufReader::new(fs::File::open(path).ok()?).lines() {
        let mut line: serde_json::Value = serde_json::from_str(&res.ok()?).ok()?;
        if let Some(response) = line.get("response") {
            if let Message::Define { .. } = message.take()? {
                if !response.get("success")?.as_bool()? {
                    return Some(Status::Unimplemented);
                }
            }
        }
        if let Some(msg) = line.get_mut("message") {
            message = Some(serde_json::from_value(msg.take()).ok()?);
            if let Some(Message::Analysis { valid, .. }) = &message {
                if !valid {
                    return Some(Status::Incorrect);
                }
            }
        }
    }
    Some(Status::Correct)
}

/// A cell in a table of summary data.
#[derive(Debug, Serialize)]
struct Col<'a> {
    /// The name of the tool for this column.
    tool: &'a str,

    /// The status of the tool for this eval.
    status: Status,
}

/// A row in a table of summary data.
#[derive(Debug, Serialize)]
struct Row<'a> {
    /// The name of the eval for this row.
    eval: &'a str,

    /// The status of each tool for this eval.
    tools: Vec<Col<'a>>,
}

/// Summary data to be written to a `summary.json` file by the `repo summarize` subcommand.
#[derive(Debug, Serialize)]
struct Summary<'a> {
    /// The current date.
    date: String,

    /// The Git commit SHA from the `main` branch.
    commit: String,

    /// The table of summary data.
    table: Vec<Row<'a>>,
}

/// Run the GradBench CLI, returning a `Result`.
fn cli_result() -> Result<(), ExitCode> {
    match Cli::parse().command {
        Commands::Eval { eval, tag, args } => run_eval(&eval, tag.as_deref(), &args),
        Commands::Tool { tool, tag, args } => run_tool(&tool, tag.as_deref(), &args),
        Commands::Run {
            eval,
            tool,
            output,
            timeout,
        } => {
            let (Ok(mut client), Ok(mut server)) = (
<<<<<<< HEAD
                Command::new("sh")
                    .arg("-c")
                    .arg(eval)
                    .stdin(Stdio::piped())
                    .stdout(Stdio::piped())
                    .process_group(0)
                    .spawn(),
                Command::new("sh")
                    .arg("-c")
                    .arg(tool)
                    .stdin(Stdio::piped())
                    .stdout(Stdio::piped())
                    .process_group(0)
                    .spawn(),
=======
                {
                    let mut cmd = shell(&eval);
                    #[cfg(unix)]
                    std::os::unix::process::CommandExt::process_group(&mut cmd, 0);
                    cmd.stdin(Stdio::piped()).stdout(Stdio::piped()).spawn()
                },
                {
                    let mut cmd = shell(&tool);
                    #[cfg(unix)]
                    std::os::unix::process::CommandExt::process_group(&mut cmd, 0);
                    cmd.stdin(Stdio::piped()).stdout(Stdio::piped()).spawn()
                },
>>>>>>> 6769d1bf
            ) else {
                eprintln!("error starting eval and tool commands");
                return Err(ExitCode::FAILURE);
            };
            let timeout = Duration::from_secs(timeout);
            let result = match output {
                Some(path) => match fs::File::create(&path) {
                    Ok(mut file) => intermediary(&mut file, &mut client, &mut server, timeout),
                    Err(err) => Err(anyhow!(err)),
                },
                None => intermediary(&mut io::sink(), &mut client, &mut server, timeout),
            };
            match (&result, client.wait(), server.wait()) {
                (&Ok((invalid, timeout)), Ok(e), Ok(s)) => {
                    status_code(e)?;
                    // In case of timeout, we don't expect the tool to
                    // have died gracefully.
                    if !timeout {
                        status_code(s)?;
                    }
                    if invalid == 0 {
                        Ok(())
                    } else {
                        Err(ExitCode::FAILURE)
                    }
                }
                (_, _, _) => {
                    if let Err(err) = result {
                        eprintln!("{err}");
                    }
                    Err(ExitCode::FAILURE)
                }
            }
        }
        Commands::Repo { command } => {
            check_git()?;
            match command {
                RepoCommands::Eval { eval, args } => {
                    build_eval(&eval, Platforms::Native, Verbosity::Quiet)?;
                    run_eval(&eval, None, &args)?;
                    Ok(())
                }
                RepoCommands::Tool { tool, args } => {
                    build_tool(&tool, Platforms::Native, Verbosity::Quiet)?;
                    run_tool(&tool, None, &args)?;
                    Ok(())
                }
                RepoCommands::BuildEval { eval, cross } => {
                    build_eval(&eval, Platforms::cross(cross), Verbosity::Normal)
                }
                RepoCommands::BuildTool { tool, cross } => {
                    build_tool(&tool, Platforms::cross(cross), Verbosity::Normal)
                }
                RepoCommands::Manual { image } => {
                    let name = format!("ghcr.io/gradbench/{image}");
                    run(Command::new("docker")
                        .args(["build", "--platform", "linux/amd64,linux/arm64"])
                        .arg(format!("docker/{image}"))
                        .args(["--tag", &name]))?;
                    let output = stdout(Command::new("docker").args(["run", "--rm", &name]))?;
                    let tag = output.trim();
                    run(Command::new("docker")
                        .args(["tag", &name])
                        .arg(format!("{name}:{tag}")))?;
                    run(Command::new("docker")
                        .arg("push")
                        .arg(format!("{name}:{tag}")))?;
                    Ok(())
                }
                RepoCommands::Matrix => {
                    let date = format!("{}", chrono::Utc::now().format("%Y-%m-%d"));
                    github_output("date", date)?;
                    let mut evals = ls("evals")?;
                    evals.sort();
                    github_output("eval", evals)?;
                    let mut tools = ls("tools")?;
                    tools.retain(|t| t != "diffsharp"); // Flaky.
                    tools.sort();
                    github_output("tool", &tools)?;
                    let slow = ["enzyme", "scilean"];
                    let fast: Vec<_> = tools
                        .iter()
                        .filter(|t| !slow.contains(&t.as_str()))
                        .collect();
                    github_output("fast", fast)?;
                    github_output("slow", slow)?;
                    Ok(())
                }
                RepoCommands::Summarize { dir, date, commit } => {
                    let mut table = vec![];
                    let mut evals = ls("evals")?;
                    evals.sort();
                    let mut tools = ls("tools")?;
                    tools.sort();
                    for eval in &evals {
                        let mut row = vec![];
                        for tool in &tools {
                            let path = dir.join(format!("run-{eval}-{tool}/log.jsonl"));
                            let status = summarize(&path).unwrap_or(Status::Unimplemented);
                            row.push(Col { tool, status });
                        }
                        table.push(Row { eval, tools: row });
                    }
                    let summary = Summary {
                        date,
                        commit,
                        table,
                    };
                    let output = dir.join("summary.json");
                    let file = fs::File::create(&output).map_err(|err| {
                        eprintln!("error creating summary file {output:?}: {err}");
                        ExitCode::FAILURE
                    })?;
                    serde_json::to_writer(file, &summary).map_err(|err| {
                        eprintln!("error serializing summary table: {err}");
                        ExitCode::FAILURE
                    })?;
                    Ok(())
                }
            }
        }
    }
}

/// Run the GradBench CLI.
pub fn cli() -> ExitCode {
    match cli_result() {
        Ok(()) => ExitCode::SUCCESS,
        Err(code) => code,
    }
}<|MERGE_RESOLUTION|>--- conflicted
+++ resolved
@@ -490,7 +490,6 @@
     }
 }
 
-<<<<<<< HEAD
 /// Run an eval and a tool together, returning the number of
 /// validation failures as well as a boolean indicating whether we are
 /// stopping early due to a timeout.
@@ -500,9 +499,6 @@
     tool: &mut Child,
     timeout: Duration,
 ) -> anyhow::Result<(usize, bool)> {
-=======
-/// Run an eval and a tool together, returning the number of validation failures.
-fn intermediary(o: &mut impl Write, eval: &mut Child, tool: &mut Child) -> anyhow::Result<usize> {
     #[cfg(unix)]
     {
         use nix::{sys::signal, unistd};
@@ -517,7 +513,6 @@
             }
         })?;
     }
->>>>>>> 6769d1bf
     let mut invalid = 0;
     let mut eval_in = eval.stdin.take().unwrap();
     let mut tool_in = tool.stdin.take().unwrap();
@@ -818,22 +813,6 @@
             timeout,
         } => {
             let (Ok(mut client), Ok(mut server)) = (
-<<<<<<< HEAD
-                Command::new("sh")
-                    .arg("-c")
-                    .arg(eval)
-                    .stdin(Stdio::piped())
-                    .stdout(Stdio::piped())
-                    .process_group(0)
-                    .spawn(),
-                Command::new("sh")
-                    .arg("-c")
-                    .arg(tool)
-                    .stdin(Stdio::piped())
-                    .stdout(Stdio::piped())
-                    .process_group(0)
-                    .spawn(),
-=======
                 {
                     let mut cmd = shell(&eval);
                     #[cfg(unix)]
@@ -846,7 +825,6 @@
                     std::os::unix::process::CommandExt::process_group(&mut cmd, 0);
                     cmd.stdin(Stdio::piped()).stdout(Stdio::piped()).spawn()
                 },
->>>>>>> 6769d1bf
             ) else {
                 eprintln!("error starting eval and tool commands");
                 return Err(ExitCode::FAILURE);
