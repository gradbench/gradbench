{"version": "1.1.0",
 "packagesDir": ".lake/packages",
 "packages":
 [{"url": "https://github.com/lecopivo/SciLean",
   "type": "git",
   "subDir": null,
   "scope": "",
<<<<<<< HEAD
   "rev": "aa2839689dbd48d433bcf4ad192062e818ec0b26",
=======
   "rev": "0fc537e64bcbba29f87a39a84fd5475d5c652abd",
>>>>>>> 20ed68c0
   "name": "scilean",
   "manifestFile": "lake-manifest.json",
   "inputRev": "blas",
   "inherited": false,
   "configFile": "lakefile.lean"},
  {"url": "https://github.com/lecopivo/LeanBLAS",
   "type": "git",
   "subDir": null,
   "scope": "",
<<<<<<< HEAD
   "rev": "9d2c7a8ced83d21d1adbcaeaa9da894034772de8",
=======
   "rev": "ba37ab05f078fd34a436de30d7e52422c954cb46",
>>>>>>> 20ed68c0
   "name": "leanblas",
   "manifestFile": "lake-manifest.json",
   "inputRev": "master",
   "inherited": true,
   "configFile": "lakefile.lean"},
  {"url": "https://github.com/leanprover-community/mathlib4",
   "type": "git",
   "subDir": null,
   "scope": "",
   "rev": "a6276f4c6097675b1cf5ebd49b1146b735f38c02",
   "name": "mathlib",
   "manifestFile": "lake-manifest.json",
   "inputRev": "v4.16.0",
   "inherited": true,
   "configFile": "lakefile.lean"},
  {"url": "https://github.com/leanprover-community/plausible",
   "type": "git",
   "subDir": null,
   "scope": "leanprover-community",
   "rev": "1622a8693b31523c8f82db48e01b14c74bc1f155",
   "name": "plausible",
   "manifestFile": "lake-manifest.json",
   "inputRev": "v4.16.0-rc1",
   "inherited": true,
   "configFile": "lakefile.toml"},
  {"url": "https://github.com/leanprover-community/LeanSearchClient",
   "type": "git",
   "subDir": null,
   "scope": "leanprover-community",
   "rev": "003ff459cdd85de551f4dcf95cdfeefe10f20531",
   "name": "LeanSearchClient",
   "manifestFile": "lake-manifest.json",
   "inputRev": "main",
   "inherited": true,
   "configFile": "lakefile.toml"},
  {"url": "https://github.com/leanprover-community/import-graph",
   "type": "git",
   "subDir": null,
   "scope": "leanprover-community",
   "rev": "1a6613663c3eb08c401ce0fd1a408412f2c2321e",
   "name": "importGraph",
   "manifestFile": "lake-manifest.json",
   "inputRev": "main",
   "inherited": true,
   "configFile": "lakefile.toml"},
  {"url": "https://github.com/leanprover-community/ProofWidgets4",
   "type": "git",
   "subDir": null,
   "scope": "leanprover-community",
   "rev": "07f60e90998dfd6592688a14cd67bd4e384b77b2",
   "name": "proofwidgets",
   "manifestFile": "lake-manifest.json",
   "inputRev": "v0.0.50",
   "inherited": true,
   "configFile": "lakefile.lean"},
  {"url": "https://github.com/leanprover-community/aesop",
   "type": "git",
   "subDir": null,
   "scope": "leanprover-community",
   "rev": "79402ad9ab4be9a2286701a9880697e2351e4955",
   "name": "aesop",
   "manifestFile": "lake-manifest.json",
   "inputRev": "v4.16.0-rc1",
   "inherited": true,
   "configFile": "lakefile.toml"},
  {"url": "https://github.com/leanprover-community/quote4",
   "type": "git",
   "subDir": null,
   "scope": "leanprover-community",
   "rev": "f0c584bcb14c5adfb53079781eeea75b26ebbd32",
   "name": "Qq",
   "manifestFile": "lake-manifest.json",
   "inputRev": "v4.15.0",
   "inherited": true,
   "configFile": "lakefile.toml"},
  {"url": "https://github.com/leanprover-community/batteries",
   "type": "git",
   "subDir": null,
   "scope": "leanprover-community",
   "rev": "01006c9e86bf9e397c026fef4190478dd1fd897e",
   "name": "batteries",
   "manifestFile": "lake-manifest.json",
   "inputRev": "main",
   "inherited": true,
   "configFile": "lakefile.toml"},
  {"url": "https://github.com/leanprover/lean4-cli",
   "type": "git",
   "subDir": null,
   "scope": "leanprover",
   "rev": "0c8ea32a15a4f74143e4e1e107ba2c412adb90fd",
   "name": "Cli",
   "manifestFile": "lake-manifest.json",
   "inputRev": "main",
   "inherited": true,
   "configFile": "lakefile.toml"}],
 "name": "gradbench",
 "lakeDir": ".lake"}<|MERGE_RESOLUTION|>--- conflicted
+++ resolved
@@ -5,11 +5,7 @@
    "type": "git",
    "subDir": null,
    "scope": "",
-<<<<<<< HEAD
-   "rev": "aa2839689dbd48d433bcf4ad192062e818ec0b26",
-=======
    "rev": "0fc537e64bcbba29f87a39a84fd5475d5c652abd",
->>>>>>> 20ed68c0
    "name": "scilean",
    "manifestFile": "lake-manifest.json",
    "inputRev": "blas",
@@ -19,11 +15,7 @@
    "type": "git",
    "subDir": null,
    "scope": "",
-<<<<<<< HEAD
-   "rev": "9d2c7a8ced83d21d1adbcaeaa9da894034772de8",
-=======
    "rev": "ba37ab05f078fd34a436de30d7e52422c954cb46",
->>>>>>> 20ed68c0
    "name": "leanblas",
    "manifestFile": "lake-manifest.json",
    "inputRev": "master",
