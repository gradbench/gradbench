module GradBench

import JSON

"""
    Experiment

Defines a measurment experiment.

## Interface
- `args = preprocess(::Experiment, message)`
- `ret = (::Experiment)(args...)`
- Optional: `postprocess(::Experiment, ret)`
"""
abstract type Experiment end

function preprocess(::Experiment, message)
    return message
end

function postprocess(::Experiment, ret)
    return ret
end

const DISPATCH_TABLE = Dict{String,Dict{String,Experiment}}()

function register!(mod, experiments)
    if haskey(DISPATCH_TABLE, mod)
        error("mod $mod is already registered")
    end
    DISPATCH_TABLE[mod] = experiments
    return
end

# Avoid measuring dispatch overhead
function measure(func::F, args...) where {F}
    start = time_ns()
    ret = func(args...)
    done = time_ns()
    return ret, done - start
end

function run(params)
    mod = DISPATCH_TABLE[params["module"]]
<<<<<<< HEAD
    experiment = mod[params["function"]]
    min_runs = get(params, "min_runs", 1)
    min_seconds = get(params, "min_seconds", 0)
=======
    func = mod[params["function"]]
    arg = params["input"]
    min_runs = arg isa Dict ? get(arg, "min_runs", 1) : 1
    min_seconds = arg isa Dict ? get(arg, "min_seconds", 0) : 0
>>>>>>> 258f6b4b
    @assert min_runs > 0

    timings = Any[]

    args, t = measure(preprocess, experiment, params["input"])
    push!(timings, Dict("name" => "preprocess", "nanoseconds" => t))

    ret, t = measure(experiment, args...)
    push!(timings, Dict("name" => "warmup", "nanoseconds" => t))

    output, t = measure(postprocess, experiment, ret)
    push!(timings, Dict("name" => "postprocess", "nanoseconds" => t))

    # Measure
    elapsed_seconds = 0
    i = 1
    while i <= min_runs || elapsed_seconds <= min_seconds
        _, t = measure(experiment, args...)
        push!(timings, Dict("name" => "evaluate", "nanoseconds" => t))
        elapsed_seconds += t / 1e9
        i += 1
    end

    return Dict("success" => true, "output" => output, "timings" => timings)
end

function main(tool)
    while !eof(stdin)
        message = JSON.parse(readline(stdin))
        response = Dict()
        if message["kind"] == "start"
            response["tool"] = tool
        elseif message["kind"] == "evaluate"
            response = run(message)
        elseif message["kind"] == "define"
            response["success"] = haskey(DISPATCH_TABLE, message["module"])
        end
        response["id"] = message["id"]
        println(JSON.json(response))
    end
    return
end

include("benchmarks/ba.jl")
include("benchmarks/det.jl")
include("benchmarks/gmm.jl")
include("benchmarks/hello.jl")
include("benchmarks/ht.jl")
include("benchmarks/llsq.jl")
include("benchmarks/lse.jl")
include("benchmarks/lstm.jl")
include("benchmarks/ode.jl")

end # module GradBench<|MERGE_RESOLUTION|>--- conflicted
+++ resolved
@@ -42,21 +42,15 @@
 
 function run(params)
     mod = DISPATCH_TABLE[params["module"]]
-<<<<<<< HEAD
     experiment = mod[params["function"]]
-    min_runs = get(params, "min_runs", 1)
-    min_seconds = get(params, "min_seconds", 0)
-=======
-    func = mod[params["function"]]
-    arg = params["input"]
-    min_runs = arg isa Dict ? get(arg, "min_runs", 1) : 1
-    min_seconds = arg isa Dict ? get(arg, "min_seconds", 0) : 0
->>>>>>> 258f6b4b
+    input = params["input"]
+    min_runs = input isa Dict ? get(input, "min_runs", 1) : 1
+    min_seconds = input isa Dict ? get(input, "min_seconds", 0) : 0
     @assert min_runs > 0
 
     timings = Any[]
 
-    args, t = measure(preprocess, experiment, params["input"])
+    args, t = measure(preprocess, experiment, input)
     push!(timings, Dict("name" => "preprocess", "nanoseconds" => t))
 
     ret, t = measure(experiment, args...)
