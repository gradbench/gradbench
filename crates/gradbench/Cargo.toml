[package]
name = "gradbench"
description = "Benchmarks for differentiable programming across languages and domains."
version = "0.0.0"
license = "MIT"
repository = "https://github.com/gradbench/gradbench"
edition = "2021"

[dependencies]
anyhow = "1"
chrono = "0.4"
clap = { version = "4", features = ["derive"] }
colored = "2"
<<<<<<< HEAD
nix = { version = "0.29", features = ["signal"] }
=======
ctrlc = "3"
nix = { version = "0.29", features = ["process", "signal"] }
>>>>>>> 6769d1bf
serde = { version = "1", features = ["derive"] }
serde_json = "1"
timeout-readwrite = "0.4"<|MERGE_RESOLUTION|>--- conflicted
+++ resolved
@@ -11,12 +11,8 @@
 chrono = "0.4"
 clap = { version = "4", features = ["derive"] }
 colored = "2"
-<<<<<<< HEAD
-nix = { version = "0.29", features = ["signal"] }
-=======
 ctrlc = "3"
 nix = { version = "0.29", features = ["process", "signal"] }
->>>>>>> 6769d1bf
 serde = { version = "1", features = ["derive"] }
 serde_json = "1"
 timeout-readwrite = "0.4"