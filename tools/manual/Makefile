<<<<<<< HEAD
EXECUTABLES=hello gmm ba lstm ht kmeans ode llsq det lse

CXX?=c++
CC?=cc
CFLAGS=-std=c++17 -O3 -Wall -I../../cpp
LDFLAGS=-lm

EXECUTABLES=hello gmm ba lstm ht kmeans ode llsq det lse

=======
EXECUTABLES=hello gmm lstm ba ht kmeans ode llsq det lse

>>>>>>> aa579f52
include ../../cpp/common.mk<|MERGE_RESOLUTION|>--- conflicted
+++ resolved
@@ -1,15 +1,3 @@
-<<<<<<< HEAD
-EXECUTABLES=hello gmm ba lstm ht kmeans ode llsq det lse
-
-CXX?=c++
-CC?=cc
-CFLAGS=-std=c++17 -O3 -Wall -I../../cpp
-LDFLAGS=-lm
-
-EXECUTABLES=hello gmm ba lstm ht kmeans ode llsq det lse
-
-=======
 EXECUTABLES=hello gmm lstm ba ht kmeans ode llsq det lse
 
->>>>>>> aa579f52
 include ../../cpp/common.mk