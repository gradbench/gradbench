--- conflicted
+++ resolved
@@ -475,15 +475,12 @@
 }
 
 /// Run an eval and a tool together, returning the number of validation failures.
-<<<<<<< HEAD
 fn intermediary(
     o: &mut impl Write,
     opt_golden: &mut Option<BufReader<File>>,
     eval: &mut Child,
     tool: &mut Child,
 ) -> anyhow::Result<usize> {
-=======
-fn intermediary(o: &mut impl Write, eval: &mut Child, tool: &mut Child) -> anyhow::Result<usize> {
     #[cfg(unix)]
     {
         use nix::{sys::signal, unistd};
@@ -498,7 +495,6 @@
             }
         })?;
     }
->>>>>>> 6769d1bf
     let mut invalid = 0;
     let mut eval_in = eval.stdin.take().unwrap();
     let mut tool_in = tool.stdin.take().unwrap();
