import argparse
import json
import subprocess
import sys
import tempfile
import traceback
from typing import Any


def evaluate_completed_process(proc: subprocess.CompletedProcess[str]) -> Any:
    if proc.returncode == 0:
        ls = proc.stdout.splitlines()
        output = json.loads(ls[0])
        timings = list(map(json.loads, ls[1:]))
        return {"success": True, "output": output, "timings": timings}
    else:
        return {
            "success": False,
            "status": proc.returncode,
            "error": f"Command '{' '.join(proc.args)}' terminated with return code {proc.returncode} and stderr:\n{proc.stderr}",
        }


def define(*, args: argparse.Namespace, module: str) -> Any:
    try:
        subprocess.check_output(
<<<<<<< HEAD
            [
                "make",
                "-C",
                f"tools/{args.tool}",
                module,
                "-B",
                f"MULTITHREADED={'yes' if args.multithreaded else 'no'}",
            ],
=======
            ["make", "-C", f"tools/{tool}", f"bin/{module}", "-B"],
>>>>>>> 258f6b4b
            text=True,
            stderr=subprocess.STDOUT,
        )
    except subprocess.CalledProcessError as e:
        return {
            "success": False,
            "error": f"Command '{' '.join(e.cmd)}' terminated with return code {e.returncode} and stderr:\n{e.output}",
        }
    except Exception as e:
        return {"success": False, "error": "".join(traceback.format_exception(e))}
    else:
        return {"success": True}


def evaluate(*, tool: str, module: str, function: str, input: Any) -> Any:
    with tempfile.NamedTemporaryFile("w") as tmp:
        json.dump(input, tmp)
        tmp.flush()
        return evaluate_completed_process(
            subprocess.run(
                [f"tools/{tool}/bin/{module}", tmp.name, function],
                text=True,
                capture_output=True,
            )
        )


def run(args: argparse.Namespace) -> None:
    for line in sys.stdin:
        message = json.loads(line)
        response = {"id": message["id"]}
        match message["kind"]:
            case "start":
                response["tool"] = args.tool
            case "define":
                response |= define(args=args, module=message["module"])
            case "evaluate":
                response |= evaluate(
                    tool=args.tool,
                    module=message["module"],
                    function=message["function"],
                    input=message["input"],
                )
        print(json.dumps(response), flush=True)


def main() -> None:
    """
    Generic main function suitable for all tools that make use of the
    command line API provided by `cpp/adbench/main.hpp`.
    """

    parser = argparse.ArgumentParser()
    parser.add_argument("tool")
    parser.add_argument("--multithreaded", action="store_true")
    args = parser.parse_args()

    try:
        run(args)
    except (EOFError, BrokenPipeError):
        pass


if __name__ == "__main__":
    main()<|MERGE_RESOLUTION|>--- conflicted
+++ resolved
@@ -24,18 +24,14 @@
 def define(*, args: argparse.Namespace, module: str) -> Any:
     try:
         subprocess.check_output(
-<<<<<<< HEAD
             [
                 "make",
                 "-C",
                 f"tools/{args.tool}",
-                module,
+                f"bin/{module}",
                 "-B",
                 f"MULTITHREADED={'yes' if args.multithreaded else 'no'}",
             ],
-=======
-            ["make", "-C", f"tools/{tool}", f"bin/{module}", "-B"],
->>>>>>> 258f6b4b
             text=True,
             stderr=subprocess.STDOUT,
         )
