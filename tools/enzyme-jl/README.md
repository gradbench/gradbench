--- conflicted
+++ resolved
@@ -5,19 +5,7 @@
 
 ## Running outside of Docker
 
-<<<<<<< HEAD
-Make sure the `julia` executable is on your `PATH`. Then run the following
-command to download and install all packages:
-
-```
-$ julia -t auto --project=tools/enzyme-jl -e 'import Pkg; Pkg.instantiate()'
-```
-
-Then you can run the tool as follows:
-
-```
-$ julia -t auto --project=tools/enzyme-jl tools/enzyme-jl/run.jl
-```
+[See the general instructions.](/julia/#running-outside-of-docker)
 
 ## Commentary
 
@@ -25,9 +13,6 @@
 
 As with [plain Enzyme](/tools/enzyme/README.md), Enzyme.jl supports
 multithreaded execution when the underlying primal function is multithreaded.
-=======
-[See the general instructions.](/julia/#running-outside-of-docker)
->>>>>>> de9f287e
 
 [julia]: https://julialang.org/
 [Enzyme.jl]: https://enzyme.mit.edu/