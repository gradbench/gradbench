--- conflicted
+++ resolved
@@ -27,12 +27,9 @@
 import GradBench.DetByMinor qualified
 import GradBench.Hello qualified
 import GradBench.KMeans qualified
-<<<<<<< HEAD
 import GradBench.LLSqObj qualified
-=======
 import GradBench.Particle qualified
 import GradBench.Saddle qualified
->>>>>>> ecd11a6f
 import System.Clock (Clock (Monotonic), getTime, toNanoSecs)
 import System.Exit
 import System.IO
@@ -92,14 +89,12 @@
     (("hello", "double"), wrap GradBench.Hello.double),
     (("kmeans", "cost"), wrap GradBench.KMeans.cost),
     (("kmeans", "dir"), wrap GradBench.KMeans.dir),
-<<<<<<< HEAD
     (("llsq_obj", "primal"), wrap GradBench.LLSqObj.primal),
     (("llsq_obj", "gradient"), wrap GradBench.LLSqObj.gradient),
     (("an_ode", "primal"), wrap GradBench.AnODE.primal),
     (("an_ode", "gradient"), wrap GradBench.AnODE.gradient),
     (("det_by_minor", "primal"), wrap GradBench.DetByMinor.primal),
-    (("det_by_minor", "gradient"), wrap GradBench.DetByMinor.gradient)
-=======
+    (("det_by_minor", "gradient"), wrap GradBench.DetByMinor.gradient),
     (("particle", "rr"), wrap GradBench.Particle.rr),
     (("particle", "fr"), wrap GradBench.Particle.fr),
     (("particle", "rf"), wrap GradBench.Particle.rf),
@@ -108,7 +103,6 @@
     (("saddle", "fr"), wrap GradBench.Saddle.fr),
     (("saddle", "rf"), wrap GradBench.Saddle.rf),
     (("saddle", "ff"), wrap GradBench.Saddle.ff)
->>>>>>> ecd11a6f
   ]
 
 type Id = Int
