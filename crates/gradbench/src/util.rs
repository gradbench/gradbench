--- conflicted
+++ resolved
@@ -1,6 +1,6 @@
-<<<<<<< HEAD
 use std::{
     collections::HashMap,
+    io::BufRead,
     iter,
     mem::take,
     ops::DerefMut,
@@ -8,10 +8,6 @@
     sync::{Arc, Mutex, MutexGuard},
     time::Duration,
 };
-=======
-use std::io::BufRead;
-use std::time::Duration;
->>>>>>> 5b73d26c
 
 use anyhow::{anyhow, Context};
 
@@ -24,7 +20,15 @@
     ))
 }
 
-<<<<<<< HEAD
+pub fn try_read_line(file: &mut impl BufRead) -> anyhow::Result<Option<String>> {
+    let mut s = String::new();
+    if file.read_line(&mut s)? == 0 {
+        Ok(None)
+    } else {
+        Ok(Some(s))
+    }
+}
+
 pub fn lock<T>(mutex: &Mutex<T>) -> MutexGuard<T> {
     match mutex.lock() {
         Ok(guard) => guard,
@@ -84,14 +88,6 @@
 impl Drop for CtrlCHandler<'_> {
     fn drop(&mut self) {
         lock(&self.ctrl_c.handlers).remove(&self.key);
-=======
-pub fn try_read_line(file: &mut impl BufRead) -> anyhow::Result<Option<String>> {
-    let mut s = String::new();
-    if file.read_line(&mut s)? == 0 {
-        Ok(None)
-    } else {
-        Ok(Some(s))
->>>>>>> 5b73d26c
     }
 }
 
