# Copyright (c) Microsoft Corporation.

# MIT License

# Permission is hereby granted, free of charge, to any person obtaining a copy
# of this software and associated documentation files (the "Software"), to deal
# in the Software without restriction, including without limitation the rights
# to use, copy, modify, merge, publish, distribute, sublicense, and/or sell
# copies of the Software, and to permit persons to whom the Software is
# furnished to do so, subject to the following conditions:

# The above copyright notice and this permission notice shall be included in all
# copies or substantial portions of the Software.

# THE SOFTWARE IS PROVIDED *AS IS*, WITHOUT WARRANTY OF ANY KIND, EXPRESS OR
# IMPLIED, INCLUDING BUT NOT LIMITED TO THE WARRANTIES OF MERCHANTABILITY,
# FITNESS FOR A PARTICULAR PURPOSE AND NONINFRINGEMENT. IN NO EVENT SHALL THE
# AUTHORS OR COPYRIGHT HOLDERS BE LIABLE FOR ANY CLAIM, DAMAGES OR OTHER
# LIABILITY, WHETHER IN AN ACTION OF CONTRACT, TORT OR OTHERWISE, ARISING FROM,
# OUT OF OR IN CONNECTION WITH THE SOFTWARE OR THE USE OR OTHER DEALINGS IN THE
# SOFTWARE.

# https://github.com/microsoft/ADBench/blob/38cb7931303a830c3700ca36ba9520868327ac87/src/python/modules/PyTorch/PyTorchBA.py

"""
Changes Made:
- Added two functions to create a PyTorchBA object and call calculate_objective and calculate_jacobian
- Added two functions to convert BA output to JSON serializable objects
- Import a decorator to use converter functions
- Added a function to create BA input based on data provided in files
"""

import signal
import time

import numpy as np
import torch

from gradbench.adbench.ba_data import BAInput, BAOutput
from gradbench.adbench.ba_sparse_mat import BASparseMat
from gradbench.adbench.itest import ITest
from gradbench.pytorch.ba_objective import compute_reproj_err, compute_w_err
from gradbench.pytorch.utils import to_torch_tensor, torch_jacobian
from gradbench.wrap_module import wrap


class PyTorchBA(ITest):
    """Test class for BA diferentiation by PyTorch."""

    def prepare(self, input):
        """Prepares calculating. This function must be run before
        any others."""

        self.p = len(input.obs)

        # we use tuple of tensors instead of multidimensional tensor
        # because torch doesn't differentiate by non-leaf tensors
        self.cams = tuple(to_torch_tensor(cam, grad_req=True) for cam in input.cams)

        self.x = tuple(to_torch_tensor(x, grad_req=True) for x in input.x)

        self.w = tuple(to_torch_tensor(w, grad_req=True) for w in input.w)

        self.obs = to_torch_tensor(input.obs, dtype=torch.int64)
        self.feats = to_torch_tensor(input.feats)

        self.reproj_error = torch.zeros(2 * self.p, dtype=torch.float64)
        self.w_err = torch.zeros(len(input.w))
        self.jacobian = BASparseMat(len(input.cams), len(input.x), self.p)

    def output(self):
        """Returns calculation result."""

        return BAOutput(
            self.reproj_error.detach().numpy(),
            self.w_err.detach().numpy(),
            self.jacobian,
        )

    def calculate_objective(self, times):
        """Calculates objective function many times."""

        reproj_error = torch.empty((self.p, 2), dtype=torch.float64)
        for i in range(times):
            for j in range(self.p):
                reproj_error[j] = compute_reproj_err(
                    self.cams[self.obs[j, 0]],
                    self.x[self.obs[j, 1]],
                    self.w[j],
                    self.feats[j],
                )

                self.w_err[j] = compute_w_err(self.w[j])

            self.reproj_error = reproj_error.flatten()

    def calculate_jacobian(self, times):
        """Calculates objective function jacobian many times."""

        reproj_error = torch.empty((self.p, 2), dtype=torch.float64)
        for i in range(times):
            # reprojection error jacobian calculation
            for j in range(self.p):
                camIdx = self.obs[j, 0]
                ptIdx = self.obs[j, 1]

                cam = self.cams[camIdx]
                x = self.x[ptIdx]
                w = self.w[j]

                reproj_error[j], J = torch_jacobian(
                    compute_reproj_err, (cam, x, w), (self.feats[j],)
                )

                self.jacobian.insert_reproj_err_block(j, camIdx, ptIdx, J)

            # weight error jacobian calculation
            for j in range(self.p):
                self.w_err[j], J = torch_jacobian(compute_w_err, (self.w[j],))

                self.jacobian.insert_w_err_block(j, J)

            self.reproj_error = reproj_error.flatten()


def evaluate_times(times):
    return [{"name": "evaluate", "nanoseconds": time} for time in times]


# Convert objective output to dictionary
def unwrap_objective(output):
    py, times = output
    r_err = py.reproj_error
    w_err = py.w_err
    num_r = len(r_err.tolist()) // 2
    num_w = len(w_err.tolist())
    return {
        "reproj_error": {"elements": r_err.tolist()[:2], "repeated": num_r},
        "w_err": {"element": w_err.tolist()[0], "repeated": num_w},
    }, evaluate_times(times)


# Convert jacobian output to dictionary
<<<<<<< HEAD
def unwrap_jacobian(output):
    py, times = output
    return {
        "BASparseMat": {"rows": py.jacobian.nrows, "columns": py.jacobian.ncols}
    }, evaluate_times(times)
=======
def jacobian_output(ba_mat):
    try:
        return {
            "BASparseMat": {
                "rows": list(map(int, list(ba_mat.rows))),
                "cols": list(map(int, list(ba_mat.cols))),
                "vals": list(map(float, list(ba_mat.vals))),
            }
        }
    except:
        return ba_mat
>>>>>>> c0bae4bb


# Parse JSON input and convert to BAInput
def prepare_input(input):
    n = input["n"]
    m = input["m"]
    p = input["p"]
    one_cam = input["cam"]
    one_X = input["x"]
    one_w = input["w"]
    one_feat = input["feat"]

    cams = np.tile(one_cam, (n, 1)).tolist()
    X = np.tile(one_X, (m, 1)).tolist()
    w = np.tile(one_w, p).tolist()
    feats = np.tile(one_feat, (p, 1)).tolist()

    camIdx = 0
    ptIdx = 0
    obs = []
    for i in range(p):
        obs.append((camIdx, ptIdx))
        camIdx = (camIdx + 1) % n
        ptIdx = (ptIdx + 1) % m

    py = PyTorchBA()
    py.prepare(BAInput(cams, X, w, obs, feats))
    return py, input["runs"]


@wrap(prepare_input, unwrap_objective)
def objective(input):
    py, runs = input
    times = runs * [None]
    for i in range(runs):
        start = time.perf_counter_ns()
        py.calculate_objective(runs)
        end = time.perf_counter_ns()
        times[i] = end - start
    return py, times


@wrap(prepare_input, unwrap_jacobian)
def jacobian(input):
    py, runs = input
    times = runs * [None]
    for i in range(runs):
        start = time.perf_counter_ns()
        py.calculate_jacobian(runs)
        end = time.perf_counter_ns()
        times[i] = end - start
    return py, times<|MERGE_RESOLUTION|>--- conflicted
+++ resolved
@@ -141,25 +141,13 @@
 
 
 # Convert jacobian output to dictionary
-<<<<<<< HEAD
 def unwrap_jacobian(output):
     py, times = output
     return {
-        "BASparseMat": {"rows": py.jacobian.nrows, "columns": py.jacobian.ncols}
+        "BASparseMat": {"rows": list(py.jacobian.nrows),
+                        "columns": list(py.jacobian.ncols),
+                        "vals": list(map(float, list(py.jacobian.vals)))}
     }, evaluate_times(times)
-=======
-def jacobian_output(ba_mat):
-    try:
-        return {
-            "BASparseMat": {
-                "rows": list(map(int, list(ba_mat.rows))),
-                "cols": list(map(int, list(ba_mat.cols))),
-                "vals": list(map(float, list(ba_mat.vals))),
-            }
-        }
-    except:
-        return ba_mat
->>>>>>> c0bae4bb
 
 
 # Parse JSON input and convert to BAInput
