--- conflicted
+++ resolved
@@ -22,9 +22,7 @@
 
 - `ba` has been lightly micro-optimised, but but impact is not major.
 
-<<<<<<< HEAD
 ### Multithreading
-=======
+
 [julia]: https://julialang.org/
 [zygote]: https://fluxml.ai/Zygote.jl/
->>>>>>> de9f287e
