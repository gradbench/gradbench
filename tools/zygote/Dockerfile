<<<<<<< HEAD
FROM julia:1.11.3
WORKDIR /gradbench

COPY tools/zygote /gradbench/tools/zygote

RUN julia --project=tools/zygote -e 'import Pkg; Pkg.instantiate()'

ENTRYPOINT ["julia", "--project=tools/zygote", "tools/zygote/run.jl"]
=======
FROM julia:1.10.9
# Julia's Manifest.toml files bake in paths.
# We thus want to mirror the directory structure from the repository,
# such that we are able to update the Manifest.toml files directly.
WORKDIR /tools/zygote
RUN julia -e "import Pkg; Pkg.update()"
COPY julia/GradBench /julia/GradBench
# Copy over the minimal files needed to install all dependencies
COPY tools/zygote/Project.toml /tools/zygote/
COPY tools/zygote/Manifest.toml /tools/zygote/
RUN julia --project=. -e 'import Pkg; Pkg.instantiate()'
# Copy over the rest of the files
COPY tools/zygote /tools/zygote
ENTRYPOINT ["julia", "--project=.", "run.jl"]
LABEL org.opencontainers.image.source=https://github.com/gradbench/gradbench
>>>>>>> 1200a4ea
<|MERGE_RESOLUTION|>--- conflicted
+++ resolved
@@ -1,13 +1,3 @@
-<<<<<<< HEAD
-FROM julia:1.11.3
-WORKDIR /gradbench
-
-COPY tools/zygote /gradbench/tools/zygote
-
-RUN julia --project=tools/zygote -e 'import Pkg; Pkg.instantiate()'
-
-ENTRYPOINT ["julia", "--project=tools/zygote", "tools/zygote/run.jl"]
-=======
 FROM julia:1.10.9
 # Julia's Manifest.toml files bake in paths.
 # We thus want to mirror the directory structure from the repository,
@@ -23,4 +13,3 @@
 COPY tools/zygote /tools/zygote
 ENTRYPOINT ["julia", "--project=.", "run.jl"]
 LABEL org.opencontainers.image.source=https://github.com/gradbench/gradbench
->>>>>>> 1200a4ea
