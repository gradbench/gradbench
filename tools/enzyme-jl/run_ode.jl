module ODE

using Enzyme
import GradBench

<<<<<<< HEAD
struct GradientODE <: GradBench.ODE.AbstractODE end
function (::GradientODE)(x, s)
=======
function primal(message)
    # TODO: move the message parsing into the harness
    x = convert(Vector{Float64}, message["x"])
    s = message["s"]

    output = similar(x)
    n = length(x)

    GradBench.ODE.Impure.primal(n, x, s, output)
    return output
end

function gradient(message)
    x = convert(Vector{Float64}, message["x"])
    s = message["s"]

>>>>>>> 258f6b4b
    output = similar(x)
    n = length(x)

    adj = Enzyme.make_zero(output)
    adj[end] = 1

    dx = Enzyme.make_zero(x)

    Enzyme.autodiff(
        Reverse, GradBench.ODE.Impure.primal, Const,
        Const(n),
        Duplicated(x, dx),
        Const(s),
        Duplicated(output, adj)
    )
    return dx
end

GradBench.register!(
    "ode", Dict(
        "primal" => GradBench.ODE.PrimalODE(),
        "gradient" => GradientODE()
    )
)

end # module<|MERGE_RESOLUTION|>--- conflicted
+++ resolved
@@ -3,27 +3,8 @@
 using Enzyme
 import GradBench
 
-<<<<<<< HEAD
-struct GradientODE <: GradBench.ODE.AbstractODE end
+struct GradientODE <: GradBench.ODE.Impure.AbstractODE end
 function (::GradientODE)(x, s)
-=======
-function primal(message)
-    # TODO: move the message parsing into the harness
-    x = convert(Vector{Float64}, message["x"])
-    s = message["s"]
-
-    output = similar(x)
-    n = length(x)
-
-    GradBench.ODE.Impure.primal(n, x, s, output)
-    return output
-end
-
-function gradient(message)
-    x = convert(Vector{Float64}, message["x"])
-    s = message["s"]
-
->>>>>>> 258f6b4b
     output = similar(x)
     n = length(x)
 
@@ -44,7 +25,7 @@
 
 GradBench.register!(
     "ode", Dict(
-        "primal" => GradBench.ODE.PrimalODE(),
+        "primal" => GradBench.ODE.Impure.PrimalODE(),
         "gradient" => GradientODE()
     )
 )
