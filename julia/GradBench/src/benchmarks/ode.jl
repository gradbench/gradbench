# Based on
#
# https://github.com/bradbell/cmpad/blob/e375e0606f9b6f6769ea4ce0a57a00463a090539/cpp/include/cmpad/algo/runge_kutta.hpp
#
# originally by Bradley M. Bell <bradbell@seanet.com>, and used here
# under the terms of the EPL-2.0 or GPL-2.0-or-later.
#
# The implementation in cmpad is factored into a generic Runge-Kutta
# module and an instantiation for the specific function under
# consideration. In this implementation, this is all inlined for
# implementation simplicity. This is follows the style use in "ode.hpp"
#
# This module provides two implementations: one that requires
# mutation, and one that does not.

module ODE

struct Input
    x::Vector{Float64}
    s::Int
end

# An implementation in a pure and vectorised style.
module Pure

using ..ODE

function ode_fun(x::Vector{T}, y::Vector{T}) where {T}
    return [x[1]; x[2:end] .* y[1:end-1]]
end

function runge_kutta(x::Vector{T}, yf::Vector{T}, tf::Float64, s::Int) where {T}
    h = tf / s

    for _ in 1:s
        k1 = ode_fun(x, yf)
        k2 = ode_fun(x, yf .+ (h / 2) .* k1)
        k3 = ode_fun(x, yf .+ (h / 2) .* k2)
        k4 = ode_fun(x, yf .+ h .* k3)

        increment = (h / 6) .* (k1 .+ 2 .* k2 .+ 2 .* k3 .+ k4)
        yf = yf .+ increment
    end

    return yf
end

function primal(x::Vector{T}, s::Int) where {T}
    tf = 2.0
    yi = fill(0.0, length(x))
    return runge_kutta(x, yi, tf, s)
end

end

# An implementation that uses side effects.
module Impure

using ..ODE

function ode_fun(n, x, y, z)
    z[1] = x[1]
    for i in 2:n
        z[i] = x[i] * y[i-1]
    end
end

function primal(n, xi::Vector{T}, s, yf::Vector{T}) where {T}
    tf = T(2)
    h = tf / T(s)

    k1 = Vector{T}(undef, n)
    k2 = Vector{T}(undef, n)
    k3 = Vector{T}(undef, n)
    k4 = Vector{T}(undef, n)
    y_tmp = Vector{T}(undef, n)

    yf .= T(0)

    for _ in 1:s
        ode_fun(n, xi, yf, k1)

        for i in 1:n
            y_tmp[i] = yf[i] + h * k1[i] / T(2)
        end
        ode_fun(n, xi, y_tmp, k2)

        for i in 1:n
            y_tmp[i] = yf[i] + h * k2[i] / T(2)
        end
        ode_fun(n, xi, y_tmp, k3)

        for i in 1:n
            y_tmp[i] = yf[i] + h * k3[i]
        end
        ode_fun(n, xi, y_tmp, k4)

        for i in 1:n
            yf[i] += h * (k1[i] + T(2) * k2[i] + T(2) * k3[i] + k4[i]) / T(6)
        end
    end
end

<<<<<<< HEAD
import ..GradBench

abstract type AbstractODE <: GradBench.Experiment end

function GradBench.preprocess(::AbstractODE, message)
    x = convert(Vector{Float64}, message["x"])
    s = message["s"]
    (; x, s)
end

struct PrimalODE <: AbstractODE end
function (::PrimalODE)(x, s)
    output = similar(x)
    n = length(x)

    primal(n, x, s, output)
    return output
end


=======
end

>>>>>>> 258f6b4b
end # module ode<|MERGE_RESOLUTION|>--- conflicted
+++ resolved
@@ -51,7 +51,7 @@
     return runge_kutta(x, yi, tf, s)
 end
 
-end
+end # module Pure
 
 # An implementation that uses side effects.
 module Impure
@@ -101,8 +101,7 @@
     end
 end
 
-<<<<<<< HEAD
-import ..GradBench
+import ...GradBench
 
 abstract type AbstractODE <: GradBench.Experiment end
 
@@ -122,8 +121,6 @@
 end
 
 
-=======
-end
+end # module Impure
 
->>>>>>> 258f6b4b
 end # module ode