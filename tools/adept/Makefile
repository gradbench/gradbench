--- conflicted
+++ resolved
@@ -1,13 +1,5 @@
-<<<<<<< HEAD
-EXECUTABLES=hello gmm ht ba lstm ode llsq det
-
-include ../../cpp/common.mk
-
-LDFLAGS+=-ladept
-=======
 EXECUTABLES=hello gmm lstm ba ht ode llsq det lse
 
 include ../../cpp/common.mk
 
-LDFLAGS+=-lm -ladept
->>>>>>> aa579f52
+LDFLAGS+=-lm -ladept