import json
import sys
import time
from importlib import import_module
from pathlib import Path

import torch

def resolve(name):
    functions = import_module("functions")
    return getattr(functions, name)

# NOTE Only want to make tensor when input is a number
def tensor(x):
    if str(x).isnumeric():
        return torch.tensor(x, dtype=torch.float64, requires_grad=True)
    return x

def output(ret):
    if type(ret) == torch.Tensor:
        if ret.size() == 1: return ret.item()
        return ret.tolist()
    return ret.val_list()

def run(params):
    func = resolve(params["name"])
    arg = tensor(params["input"])
    start = time.perf_counter_ns()
    ret = func(arg)
    end = time.perf_counter_ns()
    return {"output": ret.item(), "nanoseconds": {"evaluate": end - start}}
<<<<<<< HEAD
=======

>>>>>>> 348d8ae3

def main():
    for line in sys.stdin:
        message = json.loads(line)
        response = {}
<<<<<<< HEAD
        # if message["kind"] == "evaluate":
        response = run(message)
        print(json.dumps(response), flush=True)
        # print(json.dumps({"id": message["id"]} | response), flush=True)

# SAMPLE RUNS
# python ADBench_Data/GMM/gmm_data_parser.py ADBench_Data/GMM/d2_k5.txt |  docker run --interactive --rm "ghcr.io/gradbench/pytorch"
# echo '{"name": "double", "input": 3}' | docker run --interactive --rm ghcr.io/gradbench/pytorch
# echo -e '{ "name": "double", "input": 3} \n { "name": "double", "input": 3}' | docker run --interactive --rm ghcr.io/gradbench/pytorch
=======
        if message["kind"] == "evaluate":
            response = run(message)
        print(json.dumps({"id": message["id"]} | response), flush=True)
>>>>>>> 348d8ae3


if __name__ == "__main__":
    main()<|MERGE_RESOLUTION|>--- conflicted
+++ resolved
@@ -29,30 +29,14 @@
     ret = func(arg)
     end = time.perf_counter_ns()
     return {"output": ret.item(), "nanoseconds": {"evaluate": end - start}}
-<<<<<<< HEAD
-=======
-
->>>>>>> 348d8ae3
 
 def main():
     for line in sys.stdin:
         message = json.loads(line)
         response = {}
-<<<<<<< HEAD
-        # if message["kind"] == "evaluate":
-        response = run(message)
-        print(json.dumps(response), flush=True)
-        # print(json.dumps({"id": message["id"]} | response), flush=True)
-
-# SAMPLE RUNS
-# python ADBench_Data/GMM/gmm_data_parser.py ADBench_Data/GMM/d2_k5.txt |  docker run --interactive --rm "ghcr.io/gradbench/pytorch"
-# echo '{"name": "double", "input": 3}' | docker run --interactive --rm ghcr.io/gradbench/pytorch
-# echo -e '{ "name": "double", "input": 3} \n { "name": "double", "input": 3}' | docker run --interactive --rm ghcr.io/gradbench/pytorch
-=======
         if message["kind"] == "evaluate":
             response = run(message)
         print(json.dumps({"id": message["id"]} | response), flush=True)
->>>>>>> 348d8ae3
 
 
 if __name__ == "__main__":
