mod intermediary;
mod protocol;
mod stats;
mod util;

use std::{
<<<<<<< HEAD
    env, fs,
    io::{self, BufRead},
    path::{Path, PathBuf},
=======
    collections::{BTreeMap, BTreeSet},
    env, fs, io,
    path::PathBuf,
>>>>>>> 32baac06
    process::{Command, ExitCode, ExitStatus, Output, Stdio},
    rc::Rc,
    str::FromStr,
    time::Duration,
};

use anyhow::{anyhow, Context};
use clap::{Parser, Subcommand};
use serde::Serialize;
use stats::StatsMetadata;
use strum::{EnumIter, EnumString, IntoStaticStr};

/// CLI utilities for GradBench, a benchmark suite for differentiable programming across languages
/// and domains.
///
/// When working in a clone of the GradBench repository, replace `gradbench` with `./gradbench` in
/// usage documentation.
#[derive(Debug, Parser)]
struct Cli {
    #[command(subcommand)]
    command: Commands,
}

/// Help text for the `outcome` argument of the `exit-code` subcommand.
const OUTCOME_HELP: &str =
    "One of `interrupt`, `timeout`, `invalid`, `failure`, `undefined`, `error`, or `success`";

#[derive(Debug, Subcommand)]
enum Commands {
    /// Run an eval using Docker.
    ///
    /// The Docker image name is `ghcr.io/gradbench/eval-<EVAL>`. If the image is not found locally
    /// (either from being previously downloaded or from being built locally), this command will
    /// first download it from the GitHub Container registry, then run it.
    Eval {
        /// The name of the eval to run
        eval: String,

        /// The Docker image tag, or `latest` by default. For example: `2024-12-01`
        #[clap(short, long)]
        tag: Option<String>,

        /// Arguments for the eval itself
        args: Vec<String>,
    },

    /// Run a tool using Docker.
    ///
    /// The Docker image name is `ghcr.io/gradbench/tool-<TOOL>`. If the image is not found locally
    /// (either from being previously downloaded or from being built locally), this command will
    /// first download it from the GitHub Container registry, then run it.
    Tool {
        /// The name of the tool to run
        tool: String,

        /// The Docker image tag, or `latest` by default. For example: `2024-12-01`
        #[clap(short, long)]
        tag: Option<String>,

        /// Arguments for the tool itself
        args: Vec<String>,
    },

    /// Run a given tool on a given eval. For example:
    ///
    ///     gradbench run -o log.jsonl --eval 'gradbench eval hello' --tool 'gradbench tool pytorch'
    #[clap(about = "Run a given tool on a given eval", verbatim_doc_comment)]
    Run {
        /// A shell script to run the eval. For example: `gradbench eval hello`
        #[clap(long, verbatim_doc_comment)]
        eval: String,

        /// A shell script to run the tool. For example: `gradbench tool pytorch`
        #[clap(long)]
        tool: String,

        /// A path to save the full log. For example: `log.jsonl`
        #[clap(short, long)]
        output: Option<PathBuf>,

        /// The timeout, in seconds, for tool responses (not implemented on Windows)
        #[clap(long)]
        timeout: Option<u64>,
    },

    /// Return a `gradbench run` exit code corresponding to a specific outcome.
    ExitCode {
        #[clap(help = OUTCOME_HELP)]
        outcome: String,
    },

    /// Perform a task in a clone of the https://github.com/gradbench/gradbench repository.
    ///
    /// These subcommands will first attempt to check that the current working directory is the root
    /// of a clone of the GradBench repository, exiting with an error if not.
    Repo {
        #[command(subcommand)]
        command: RepoCommands,
    },
}

#[derive(Debug, Subcommand)]
enum RepoCommands {
    /// Build and run an eval using Docker.
    ///
    /// The Docker image name is `ghcr.io/gradbench/eval-<EVAL>:latest`.
    Eval {
        /// The name of the eval to run
        eval: String,

        /// Arguments for the eval itself
        args: Vec<String>,
    },

    /// Build and run a tool using Docker.
    ///
    /// The Docker image name is `ghcr.io/gradbench/tool-<TOOL>:latest`.
    Tool {
        /// The name of the tool to run
        tool: String,

        /// Arguments for the tool itself
        args: Vec<String>,
    },

    /// Build the Docker image for an eval.
    ///
    /// The Docker image name is `ghcr.io/gradbench/eval-<EVAL>:latest`.
    BuildEval {
        /// The name of the eval to build
        eval: String,

        /// Build for both `linux/amd64` and `linux/arm64`, instead of just the current architecture
        #[clap(long)]
        cross: bool,
    },

    /// Build the Docker image for a tool.
    ///
    /// The Docker image name is `ghcr.io/gradbench/tool-<TOOL>:latest`.
    BuildTool {
        /// The name of the tool to build
        tool: String,

        /// Build for both `linux/amd64` and `linux/arm64`, instead of just the current architecture
        #[clap(long)]
        cross: bool,
    },

    /// Manually build and push a base Docker image. For example:
    ///
    ///     gradbench repo manual mathlib4
    #[clap(
        about = "Manually build and push a base Docker image",
        verbatim_doc_comment
    )]
    Manual {
        /// The image to build and push
        image: String,

        /// Don't push the image to the container registry
        #[clap(long)]
        dry_run: bool,
    },

    /// Print JSON values for consumption in GitHub Actions.
    ///
    /// Each value is printed on a single line, preceded by the name of that value and an equals
    /// sign. No extra whitespace is printed, because GitHub Actions seems to be sensitive to that.
    Matrix,

    /// Generate summary data files and plots from a directory containing log files.
    ///
    /// The directory should contain a `run-<EVAL>-<TOOL>/log.jsonl` file for each `<EVAL>` under
    /// `evals` and each `<TOOL>` under `tools`.
    Stats {
        /// The directory containing log files
        input: PathBuf,

        /// The directory to create
        #[clap(short, long)]
        output: PathBuf,

        /// The current date
        #[clap(long)]
        date: Option<String>,

        /// The source Git commit SHA
        #[clap(long)]
        commit: Option<String>,
    },
}

/// Return `Err` if the status is not successful, preserving its exit code whenever possible.
fn status_code(status: ExitStatus) -> Result<(), ExitCode> {
    if status.success() {
        Ok(())
    } else {
        match status.code() {
            Some(code) => match u8::try_from(code) {
                Ok(value) => Err(value.into()),
                Err(_) => Err(ExitCode::FAILURE),
            },
            None => Err(ExitCode::FAILURE),
        }
    }
}

/// Run a command and preserve its exit code whenever possible.
fn run(command: &mut Command) -> Result<Output, ExitCode> {
    let output = command
        .spawn()
        .and_then(|child| child.wait_with_output())
        .map_err(|err| {
            eprintln!("error running {:?}: {err}", command.get_program());
            ExitCode::FAILURE
        })?;
    status_code(output.status)?;
    Ok(output)
}

/// Run an eval using Docker.
fn run_eval(name: &str, tag: Option<&str>, args: &[String]) -> Result<(), ExitCode> {
    let t = tag.unwrap_or("latest");
    run(Command::new("docker")
        .args(["run", "--rm", "--interactive"])
        .arg(format!("ghcr.io/gradbench/eval-{name}:{t}"))
        .args(args))?;
    Ok(())
}

/// Run a tool using Docker.
fn run_tool(name: &str, tag: Option<&str>, args: &[String]) -> Result<(), ExitCode> {
    let t = tag.unwrap_or("latest");
    run(Command::new("docker")
        .args(["run", "--rm", "--interactive"])
        .arg(format!("ghcr.io/gradbench/tool-{name}:{t}"))
        .args(args))?;
    Ok(())
}

/// A set of platforms to build a Docker image for.
enum Platforms {
    /// Build only for the current platform.
    Native,

    /// Build for both x86 and ARM.
    Cross,
}

impl Platforms {
    /// Return a configuration which is cross-platform only if `cross` is `true``.
    fn cross(cross: bool) -> Self {
        if cross {
            Platforms::Cross
        } else {
            Platforms::Native
        }
    }
}

/// A level of verbosity for building a Docker image.
enum Verbosity {
    /// Normal output.
    Normal,

    /// No output except for errors.
    Quiet,
}

/// Build the Docker image for an eval.
fn build_eval(name: &str, platforms: Platforms, verbosity: Verbosity) -> Result<(), ExitCode> {
    let mut cmd = Command::new("docker");
    cmd.arg("build");
    match platforms {
        Platforms::Native => {}
        Platforms::Cross => {
            cmd.args(["--platform", "linux/amd64,linux/arm64"]);
        }
    }
    cmd.args([".", "--file"])
        .arg(format!("evals/{name}/Dockerfile"))
        .arg("--tag")
        .arg(format!("ghcr.io/gradbench/eval-{name}"));
    match verbosity {
        Verbosity::Normal => {}
        Verbosity::Quiet => {
            cmd.arg("--quiet");
            cmd.stdout(Stdio::null()); // Suppress the printed image ID.
        }
    }
    run(&mut cmd)?;
    Ok(())
}

/// Build the Docker image for a tool.
fn build_tool(name: &str, platforms: Platforms, verbosity: Verbosity) -> Result<(), ExitCode> {
    let mut cmd = Command::new("docker");
    cmd.arg("build");
    match platforms {
        Platforms::Native => {}
        Platforms::Cross => {
            cmd.args(["--platform", "linux/amd64,linux/arm64"]);
        }
    }
    cmd.args([".", "--file"])
        .arg(format!("tools/{name}/Dockerfile"))
        .arg("--tag")
        .arg(format!("ghcr.io/gradbench/tool-{name}"));
    match verbosity {
        Verbosity::Normal => {}
        Verbosity::Quiet => {
            cmd.arg("--quiet");
            cmd.stdout(Stdio::null()); // Suppress the printed image ID.
        }
    }
    run(&mut cmd)?;
    Ok(())
}

/// An imperfect outcome from running the intermediary.
#[derive(Clone, Copy, Debug, EnumIter, EnumString, Eq, IntoStaticStr, PartialEq)]
#[strum(serialize_all = "kebab-case")]
enum BadOutcome {
    /// The user sent an interrupt signal.
    Interrupt,

    /// The tool timed out.
    Timeout,

    /// The tool returned some number of invalid results for the eval.
    Invalid,

    /// The tool failed to evaluate a function.
    Failure,

    /// The tool failed to define a module.
    Undefined,

    /// Some other error occurred. Any relevant information has already been printed.
    Error,
}

impl From<BadOutcome> for ExitCode {
    fn from(outcome: BadOutcome) -> Self {
        match outcome {
            BadOutcome::Interrupt => ExitCode::from(6),
            BadOutcome::Timeout => ExitCode::from(5),
            BadOutcome::Invalid => ExitCode::from(4),
            BadOutcome::Failure => ExitCode::from(3),
            BadOutcome::Undefined => ExitCode::from(2),
            BadOutcome::Error => ExitCode::from(1),
        }
    }
}

/// Return a command's stdout as a string, preserving its exit code whenever possible.
fn stdout(command: &mut Command) -> Result<String, ExitCode> {
    let output = run(command.stdout(Stdio::piped()))?;
    String::from_utf8(output.stdout).map_err(|err| {
        let program = command.get_program();
        eprintln!("error processing output from {program:?}: {err}");
        ExitCode::FAILURE
    })
}

/// Check that the current working directory is the root of a Git repository.
fn check_git() -> Result<(), ExitCode> {
    let cwd = env::current_dir().map_err(|err| {
        eprintln!("error getting current working directory: {err}");
        ExitCode::FAILURE
    })?;
    if let Ok(dir) = stdout(Command::new("git").args(["rev-parse", "--show-toplevel"])) {
        if dir.strip_suffix('\n').map(PathBuf::from) == Some(cwd) {
            return Ok(());
        }
    }
    eprintln!(
        "error running a repo subcommand: current working directory is not a Git repository root"
    );
    Err(ExitCode::FAILURE)
}

/// Return a command that runs its argument as a shell command.
fn shell(command: &str) -> Command {
    if cfg!(windows) {
        let mut cmd = Command::new("powershell");
        cmd.arg("-Command").arg(command);
        cmd
    } else {
        let mut cmd = Command::new("sh");
        cmd.arg("-c").arg(command);
        cmd
    }
}

/// List the entries in a directory.
fn ls(dir: &str) -> anyhow::Result<Vec<String>> {
    fs::read_dir(dir)
        .with_context(|| format!("error reading directory {dir:?}"))?
        .map(|entry| {
            entry?
                .file_name()
                .into_string()
                .map_err(|name| anyhow!("invalid file name {name:?}"))
        })
        .collect()
}

/// Print a JSON `value` with a `name` for GitHub Actions.
fn github_output(name: &str, value: impl Serialize) -> anyhow::Result<()> {
    print!("{name}=");
    serde_json::to_writer(io::stdout(), &value)?;
    println!();
    Ok(())
}

/// Return a map from eval names to the tools that support them.
fn evals_to_tools(evals: Vec<String>) -> anyhow::Result<BTreeMap<String, BTreeSet<Rc<str>>>> {
    let mut map = BTreeMap::new();
    for eval in evals {
        map.insert(eval, BTreeSet::new());
    }
    for result in fs::read_dir("tools")? {
        let entry = result?;
        let tool = entry
            .file_name()
            .into_string()
            .map_err(|name| anyhow!("invalid file name {name:?}"))?;
        let evals = fs::read_to_string(entry.path().join("evals.txt")).unwrap_or_default();
        for eval in evals.lines() {
            map.get_mut(eval)
                .ok_or_else(|| anyhow!("eval {eval:?} not found"))?
                .insert(Rc::from(tool.as_str()));
        }
    }
    Ok(map)
}

/// A single entry in the `run` matrix for GitHub Actions.
#[derive(Serialize)]
struct RunEntry<'a> {
    /// The name of the eval.
    eval: &'a str,

    /// The name of the tool.
    tool: &'a str,

    /// The expected outcome of the run.
    outcome: &'static str,
}

/// Print the GitHub Actions matrix to stdout.
fn matrix() -> anyhow::Result<()> {
    let date = format!("{}", chrono::Utc::now().format("%Y-%m-%d"));
    github_output("date", date)?;
    let mut evals = ls("evals")?;
    evals.sort();
    github_output("eval", &evals)?;
    let mut tools = ls("tools")?;
    tools.sort();
    github_output("tool", &tools)?;
    let mut run = Vec::new();
    let map = evals_to_tools(evals)?;
    for (eval, supported) in &map {
        for tool in &tools {
            run.push(RunEntry {
                eval,
                tool,
                outcome: if supported.contains(tool.as_str()) {
                    "success"
                } else {
                    BadOutcome::Undefined.into()
                },
            });
        }
    }
    github_output("run", run)?;
    Ok(())
}

/// Run the GradBench CLI, returning a `Result`.
fn cli() -> Result<(), ExitCode> {
    match Cli::parse().command {
        Commands::Eval { eval, tag, args } => run_eval(&eval, tag.as_deref(), &args),
        Commands::Tool { tool, tag, args } => run_tool(&tool, tag.as_deref(), &args),
        Commands::Run {
            eval,
            tool,
            output,
            timeout,
        } => {
            let (Ok(mut eval_child), Ok(mut tool_child)) = (
                {
                    let mut cmd = shell(&eval);
                    #[cfg(unix)]
                    std::os::unix::process::CommandExt::process_group(&mut cmd, 0);
                    cmd.stdin(Stdio::piped()).stdout(Stdio::piped()).spawn()
                },
                {
                    let mut cmd = shell(&tool);
                    #[cfg(unix)]
                    std::os::unix::process::CommandExt::process_group(&mut cmd, 0);
                    cmd.stdin(Stdio::piped()).stdout(Stdio::piped()).spawn()
                },
            ) else {
                eprintln!("error starting eval and tool commands");
                return Err(ExitCode::FAILURE);
            };
            let timeout = timeout.map(Duration::from_secs);
            let outcome = match output {
                Some(path) => match fs::File::create(&path) {
                    Ok(mut file) => {
                        intermediary::run(&mut file, &mut eval_child, &mut tool_child, timeout)
                    }
                    Err(err) => {
                        println!("{err:#}");
                        return Err(ExitCode::FAILURE);
                    }
                },
                None => {
                    intermediary::run(&mut io::sink(), &mut eval_child, &mut tool_child, timeout)
                }
            };
            let eval_wait = eval_child.wait();
            let tool_wait = tool_child.wait();
            match outcome {
                Ok(()) => {
                    if eval_wait.is_ok() && tool_wait.is_ok() {
                        Ok(())
                    } else {
                        Err(ExitCode::FAILURE)
                    }
                }
                Err(bad_outcome) => Err(ExitCode::from(bad_outcome)),
            }
        }
        Commands::ExitCode { outcome } => match BadOutcome::from_str(&outcome) {
            Ok(bad_outcome) => Err(bad_outcome.into()),
            Err(_) => {
                if outcome == "success" {
                    Ok(())
                } else {
                    eprintln!("unknown outcome name {outcome:?}");
                    Err(ExitCode::FAILURE)
                }
            }
        },
        Commands::Repo { command } => {
            check_git()?;
            match command {
                RepoCommands::Eval { eval, args } => {
                    build_eval(&eval, Platforms::Native, Verbosity::Quiet)?;
                    run_eval(&eval, None, &args)?;
                    Ok(())
                }
                RepoCommands::Tool { tool, args } => {
                    build_tool(&tool, Platforms::Native, Verbosity::Quiet)?;
                    run_tool(&tool, None, &args)?;
                    Ok(())
                }
                RepoCommands::BuildEval { eval, cross } => {
                    build_eval(&eval, Platforms::cross(cross), Verbosity::Normal)
                }
                RepoCommands::BuildTool { tool, cross } => {
                    build_tool(&tool, Platforms::cross(cross), Verbosity::Normal)
                }
                RepoCommands::Manual { image, dry_run } => {
                    let name = format!("ghcr.io/gradbench/{image}");
                    run(Command::new("docker")
                        .args(["build", "--platform", "linux/amd64,linux/arm64"])
                        .arg(format!("docker/{image}"))
                        .args(["--tag", &name]))?;
                    let output = stdout(Command::new("docker").args(["run", "--rm", &name]))?;
                    let tag = output.trim();
                    run(Command::new("docker")
                        .args(["tag", &name])
                        .arg(format!("{name}:{tag}")))?;
<<<<<<< HEAD
                    run(Command::new("docker")
                        .arg("push")
                        .arg(format!("{name}:{tag}")))?;
                    Ok(())
                }
                RepoCommands::Matrix => {
                    let date = format!("{}", chrono::Utc::now().format("%Y-%m-%d"));
                    github_output("date", date)?;
                    let mut evals = ls("evals")?;
                    evals.sort();
                    github_output("eval", &evals)?;
                    let mut tools = ls("tools")?;
                    tools.sort();
                    github_output("tool", &tools)?;
                    let mut run = Vec::new();
                    for tool in &tools {
                        let path = Path::new("tools").join(tool).join("evals.txt");
                        let evals_list = fs::read_to_string(&path).unwrap_or_default();
                        let supported: Vec<&str> = evals_list.lines().collect();
                        for eval in &evals {
                            let outcome =
                                match supported.iter().find(|v| v.starts_with(&eval.as_str())) {
                                    None => BadOutcome::Undefined.into(),
                                    Some(l) => match l.split(' ').collect::<Vec<_>>()[..] {
                                        [_] => "success",
                                        [_, "timeout"] => "timeout",
                                        _ => {
                                            eprintln!("{path:?}: invalid line for eval {eval}");
                                            return Err(ExitCode::FAILURE);
                                        }
                                    },
                                };
                            run.push(RunEntry {
                                tool,
                                eval,
                                outcome,
                            });
                        }
=======
                    if !dry_run {
                        run(Command::new("docker")
                            .arg("push")
                            .arg(format!("{name}:{tag}")))?;
>>>>>>> 32baac06
                    }
                    Ok(())
                }
                RepoCommands::Matrix => matrix().map_err(|err| {
                    eprintln!("{err:#}");
                    ExitCode::FAILURE
                }),
                RepoCommands::Stats {
                    input,
                    output,
                    date,
                    commit,
                } => {
                    stats::generate(input, output, StatsMetadata { date, commit }).map_err(|err| {
                        eprintln!("{err:#}");
                        ExitCode::FAILURE
                    })
                }
            }
        }
    }
}

/// Run the GradBench CLI.
pub fn main() -> ExitCode {
    match cli() {
        Ok(()) => ExitCode::SUCCESS,
        Err(code) => code,
    }
}

#[cfg(test)]
mod tests {
    use std::{fs, io::Write, path::Path, process::ExitCode};

    use goldenfile::Mint;
    use pretty_assertions::assert_eq;
    use strum::IntoEnumIterator;

    use crate::{BadOutcome, OUTCOME_HELP};

    #[test]
    fn test_outcome_help() {
        let mut outcome_help = String::from("One of ");
        for outcome in BadOutcome::iter() {
            let s: &str = outcome.into();
            outcome_help.push('`');
            outcome_help.push_str(s);
            outcome_help.push('`');
            outcome_help.push_str(", ");
        }
        outcome_help.push_str("or `success`");
        assert_eq!(OUTCOME_HELP, outcome_help);
    }

    #[test]
    fn test_outcome_exit_codes() {
        let actual: Vec<(BadOutcome, ExitCode)> = BadOutcome::iter()
            .rev()
            .map(|outcome| (outcome, ExitCode::from(outcome)))
            .collect();
        let expected: Vec<(BadOutcome, ExitCode)> = (1..)
            .zip(BadOutcome::iter().rev())
            .map(|(i, outcome)| (outcome, ExitCode::from(i)))
            .collect();
        assert_eq!(actual, expected);
    }

    #[test]
    fn test_outcome_error_exit_code_failure() {
        assert_eq!(ExitCode::from(BadOutcome::Error), ExitCode::FAILURE);
    }

    fn join_lines(lines: &[&str]) -> String {
        let mut out = String::new();
        for line in lines {
            out.push_str(line);
            out.push('\n');
        }
        out
    }

    #[test]
    fn test_tool_evals_sorted() {
        let dir = Path::new("../../tools");
        let mut mint = Mint::new(dir);
        for entry in fs::read_dir(dir).unwrap() {
            let name = entry.unwrap().file_name();
            let subpath = Path::new(&name).join("evals.txt");
            let Ok(contents) = fs::read_to_string(dir.join(&subpath)) else {
                continue;
            };
            let mut tools: Vec<&str> = contents.lines().collect();
            tools.sort();
            let mut file = mint.new_goldenfile(subpath).unwrap();
            file.write_all(join_lines(&tools).as_bytes()).unwrap();
        }
    }
}<|MERGE_RESOLUTION|>--- conflicted
+++ resolved
@@ -4,17 +4,10 @@
 mod util;
 
 use std::{
-<<<<<<< HEAD
-    env, fs,
-    io::{self, BufRead},
-    path::{Path, PathBuf},
-=======
-    collections::{BTreeMap, BTreeSet},
+    collections::BTreeMap,
     env, fs, io,
     path::PathBuf,
->>>>>>> 32baac06
     process::{Command, ExitCode, ExitStatus, Output, Stdio},
-    rc::Rc,
     str::FromStr,
     time::Duration,
 };
@@ -431,10 +424,10 @@
 }
 
 /// Return a map from eval names to the tools that support them.
-fn evals_to_tools(evals: Vec<String>) -> anyhow::Result<BTreeMap<String, BTreeSet<Rc<str>>>> {
+fn evals_to_tools(evals: Vec<String>) -> anyhow::Result<BTreeMap<String, BTreeMap<String, &'static str>>> {
     let mut map = BTreeMap::new();
     for eval in evals {
-        map.insert(eval, BTreeSet::new());
+        map.insert(eval, BTreeMap::new());
     }
     for result in fs::read_dir("tools")? {
         let entry = result?;
@@ -442,11 +435,25 @@
             .file_name()
             .into_string()
             .map_err(|name| anyhow!("invalid file name {name:?}"))?;
-        let evals = fs::read_to_string(entry.path().join("evals.txt")).unwrap_or_default();
-        for eval in evals.lines() {
+        let path = entry.path().join("evals.txt");
+        let evals = fs::read_to_string(&path).unwrap_or_default();
+        for line in evals.lines() {
+            let (eval,outcome) =
+                match line.split(' ').collect::<Vec<_>>()[..] {
+                    [eval] => (eval,"success"),
+                    [eval, o] => match BadOutcome::from_str(o) {
+                        Ok(bad_outcome) => {(eval,bad_outcome.into())},
+                        Err(_) => {
+                            return Err(anyhow!("{path:?}: Unknown outcome for {eval}: {o}"));
+                        }
+                    }
+                    _ => {
+                        return Err(anyhow!("{path:?}: invalid line: {line}"));
+                    }
+                };
             map.get_mut(eval)
                 .ok_or_else(|| anyhow!("eval {eval:?} not found"))?
-                .insert(Rc::from(tool.as_str()));
+                .insert(tool.to_string(), outcome);
         }
     }
     Ok(map)
@@ -482,11 +489,10 @@
             run.push(RunEntry {
                 eval,
                 tool,
-                outcome: if supported.contains(tool.as_str()) {
-                    "success"
-                } else {
-                    BadOutcome::Undefined.into()
-                },
+                outcome: match supported.get(tool.as_str()) {
+                    Some(o) => {o}
+                    None => {BadOutcome::Undefined.into()},
+                }
             });
         }
     }
@@ -591,51 +597,10 @@
                     run(Command::new("docker")
                         .args(["tag", &name])
                         .arg(format!("{name}:{tag}")))?;
-<<<<<<< HEAD
-                    run(Command::new("docker")
-                        .arg("push")
-                        .arg(format!("{name}:{tag}")))?;
-                    Ok(())
-                }
-                RepoCommands::Matrix => {
-                    let date = format!("{}", chrono::Utc::now().format("%Y-%m-%d"));
-                    github_output("date", date)?;
-                    let mut evals = ls("evals")?;
-                    evals.sort();
-                    github_output("eval", &evals)?;
-                    let mut tools = ls("tools")?;
-                    tools.sort();
-                    github_output("tool", &tools)?;
-                    let mut run = Vec::new();
-                    for tool in &tools {
-                        let path = Path::new("tools").join(tool).join("evals.txt");
-                        let evals_list = fs::read_to_string(&path).unwrap_or_default();
-                        let supported: Vec<&str> = evals_list.lines().collect();
-                        for eval in &evals {
-                            let outcome =
-                                match supported.iter().find(|v| v.starts_with(&eval.as_str())) {
-                                    None => BadOutcome::Undefined.into(),
-                                    Some(l) => match l.split(' ').collect::<Vec<_>>()[..] {
-                                        [_] => "success",
-                                        [_, "timeout"] => "timeout",
-                                        _ => {
-                                            eprintln!("{path:?}: invalid line for eval {eval}");
-                                            return Err(ExitCode::FAILURE);
-                                        }
-                                    },
-                                };
-                            run.push(RunEntry {
-                                tool,
-                                eval,
-                                outcome,
-                            });
-                        }
-=======
                     if !dry_run {
                         run(Command::new("docker")
                             .arg("push")
                             .arg(format!("{name}:{tag}")))?;
->>>>>>> 32baac06
                     }
                     Ok(())
                 }
