--- conflicted
+++ resolved
@@ -37,22 +37,6 @@
       - id: deploy
         uses: actions/deploy-pages@v4
 
-<<<<<<< HEAD
-  jax:
-    runs-on: ubuntu-22.04
-    steps:
-      - uses: actions/checkout@v4
-      - uses: ./.github/actions/docker
-      - run: ./build.sh jax
-      - run: docker image save --output gradbench-jax.tar ghcr.io/gradbench/jax
-      - uses: actions/upload-artifact@v4
-        with:
-          name: gradbench-jax
-          path: gradbench-jax.tar
-      - run: ./run.sh jax
-
-  pytorch:
-=======
   docker:
     strategy:
       matrix:
@@ -60,38 +44,11 @@
           - pytorch
           - tensorflow
           - zygote
->>>>>>> 8fd73043
     runs-on: ubuntu-22.04
     steps:
       - uses: actions/checkout@v4
       - uses: crazy-max/ghaction-setup-docker@v3
         with:
-<<<<<<< HEAD
-          name: gradbench-pytorch
-          path: gradbench-pytorch.tar
-      - run: ./run.sh pytorch
-
-  tensorflow:
-    runs-on: ubuntu-22.04
-    steps:
-      - uses: actions/checkout@v4
-      - uses: ./.github/actions/docker
-      - run: ./build.sh tensorflow
-      - run: docker image save --output gradbench-tensorflow.tar ghcr.io/gradbench/tensorflow
-      - uses: actions/upload-artifact@v4
-        with:
-          name: gradbench-tensorflow
-          path: gradbench-tensorflow.tar
-      - run: ./run.sh tensorflow
-
-  zygote:
-    runs-on: ubuntu-22.04
-    steps:
-      - uses: actions/checkout@v4
-      - uses: ./.github/actions/docker
-      - run: ./build.sh zygote
-      - run: docker image save --output gradbench-zygote.tar ghcr.io/gradbench/zygote
-=======
           daemon-config: |
             {
               "features": {
@@ -103,7 +60,6 @@
           platforms: linux/amd64,linux/arm64
       - run: ./cross.sh ${{ matrix.tool }}
       - run: docker image save --output gradbench-${{ matrix.tool }}.tar ghcr.io/gradbench/${{ matrix.tool }}
->>>>>>> 8fd73043
       - uses: actions/upload-artifact@v4
         with:
           name: gradbench-${{ matrix.tool }}
