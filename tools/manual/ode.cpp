--- conflicted
+++ resolved
@@ -14,15 +14,10 @@
 
     double tf  = 2.0;
     double y_r = _input.x[0] * tf;
-<<<<<<< HEAD
 
 #pragma omp parallel reduction(*:y_r)
     for(size_t i = 1; i <= r; i++) {
       y_r *= _input.x[i] * tf / double(i+1);
-=======
-    for (size_t i = 1; i <= r; i++) {
-      y_r = y_r * _input.x[i] * tf / double(i + 1);
->>>>>>> aefadde8
     }
 
 #pragma omp parallel for
