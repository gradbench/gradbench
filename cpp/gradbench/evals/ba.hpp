--- conflicted
+++ resolved
@@ -168,7 +168,6 @@
   *err = 1 - (*w) * (*w);
 }
 
-<<<<<<< HEAD
 template<typename T>
 void objective(int n, int m, int p,
                const T* const cams,
@@ -179,12 +178,6 @@
                T* reproj_err,
                T* w_err) {
 #pragma omp parallel for
-=======
-template <typename T>
-void objective(int n, int m, int p, const T* const cams, const T* const X,
-               const T* const w, const int* const obs,
-               const double* const feats, T* reproj_err, T* w_err) {
->>>>>>> aefadde8
   for (int i = 0; i < p; i++) {
     int camIdx = obs[i * 2 + 0];
     int ptIdx  = obs[i * 2 + 1];
