// Copyright (c) Microsoft Corporation.
// Licensed under the MIT license.

// https://github.com/microsoft/ADBench/blob/38cb7931303a830c3700ca36ba9520868327ac87/src/cpp/modules/manual/hand_d.cpp

/*
 * Manual differentiation of the hand tracking problem.
 * Adapted from the Eigen-based version.
 *
 * Functions in this file do not perform any checks on input parameters
 * for the sake of better performance.
 */

#include "ht_d.h"

#include "adbench/shared/matrix.h"

// Inputs:
// angle_axis - double[3]
// Outputs:
// R - preallocated 3x3 matrix
// dR - array of 3 preallocated 3x3 matrices
void angle_axis_to_rotation_matrix_d(const double*        angle_axis,
                                     LightMatrix<double>& R,
                                     std::array<LightMatrix<double>, 3>& dR) {
  double _sqnorm = sqnorm(3, angle_axis);
  double norm    = sqrt(_sqnorm);
  if (norm < .0001) {
    R.set_identity();
    for (int i = 0; i < 3; i++)
      dR[i].fill(0.);
    return;
  }
  double inv_norm   = 1. / norm;
  double inv_sqnorm = 1. / _sqnorm;
  double d_norm[3];
  scale(3, inv_norm, angle_axis, d_norm);

  double x = angle_axis[0] * inv_norm;
  double y = angle_axis[1] * inv_norm;
  double z = angle_axis[2] * inv_norm;
  double dx[3], dy[3], dz[3];
  for (int i = 0; i < 3; i++) {
    dx[i] = -angle_axis[0] * d_norm[i] * inv_sqnorm;
    dy[i] = -angle_axis[1] * d_norm[i] * inv_sqnorm;
    dz[i] = -angle_axis[2] * d_norm[i] * inv_sqnorm;
  }
  dx[0] += inv_norm;
  dy[1] += inv_norm;
  dz[2] += inv_norm;

  double s = sin(norm);
  double c = cos(norm);
  double dc[3], ds[3];
  scale(3, c, d_norm, ds);
  scale(3, -s, d_norm, dc);

  double r_val[9] = {x * x + (1 - x * x) * c, x * y * (1 - c) + z * s,
                     x * z * (1 - c) - y * s, x * y * (1 - c) - z * s,
                     y * y + (1 - y * y) * c, z * y * (1 - c) + x * s,
                     x * z * (1 - c) + y * s, y * z * (1 - c) - x * s,
                     z * z + (1 - z * z) * c};  // col-major
  R.set(r_val);

  for (int i = 0; i < 3; i++) {
    double tmp[9] = {2 * x * dx[i] - 2 * x * dx[i] * c + (1 - x * x) * dc[i],
                     dx[i] * y * (1 - c) + x * dy[i] * (1 - c) - x * y * dc[i] +
                         dz[i] * s + z * ds[i],
                     dx[i] * z * (1 - c) + x * dz[i] * (1 - c) - x * z * dc[i] -
                         dy[i] * s - y * ds[i],
                     dx[i] * y * (1 - c) + x * dy[i] * (1 - c) - x * y * dc[i] -
                         dz[i] * s - z * ds[i],
                     2 * y * dy[i] - 2 * y * dy[i] * c + (1 - y * y) * dc[i],
                     dz[i] * y * (1 - c) + z * dy[i] * (1 - c) - z * y * dc[i] +
                         dx[i] * s + x * ds[i],
                     dx[i] * z * (1 - c) + x * dz[i] * (1 - c) - x * z * dc[i] +
                         dy[i] * s + y * ds[i],
                     dy[i] * z * (1 - c) + y * dz[i] * (1 - c) - y * z * dc[i] -
                         dx[i] * s - x * ds[i],
                     2 * z * dz[i] - 2 * z * dz[i] * c +
                         (1 - z * z) * dc[i]};  // col-major
    dR[i].set(tmp);
  }
}

// Inputs:
// pose_params - 3xN matrix
// Outputs:
// R - preallocated 3x3 matrix
// dR - array of 3 preallocated 3x3 matrices
void apply_global_transform_d_common(const LightMatrix<double>& pose_params,
                                     LightMatrix<double>&       R,
                                     std::array<LightMatrix<double>, 3>& dR) {
  const double* global_rotation = pose_params.get_col(0);
  angle_axis_to_rotation_matrix_d(global_rotation, R, dR);

  // const Vector3d& global_rotation = pose_params.col(0);
  // angle_axis_to_rotation_matrix_d(global_rotation, &R, &dR);
  // coef-wise multiplying each row of R by pose_params.get_col(1)
  const double* pose_params_col1 = pose_params.get_col(1);
  R.scale_col(0, pose_params_col1[0]);
  R.scale_col(1, pose_params_col1[1]);
  R.scale_col(2, pose_params_col1[2]);

  // same for all dR
  for (int i = 0; i < 3; ++i) {
    dR[i].scale_col(0, pose_params_col1[0]);
    dR[i].scale_col(1, pose_params_col1[1]);
    dR[i].scale_col(2, pose_params_col1[2]);
  }
}

// Inputs:
// npts - int
// R - 3x3 matrix
// pose_params - 3xN matrix
// References
// positions - 3xN matrix,
// Outputs:
// pJ - pointer to memory allocated for the jacobian
void apply_global_translation_d(const size_t&              npts,
                                const LightMatrix<double>& R,
                                const LightMatrix<double>& pose_params,
                                LightMatrix<double>& positions, double* pJ) {
  // global translation
  LightMatrix<double> tmp;
  LightMatrix<double> J_glob_translation(3 * npts, 3, &pJ[3 * 3 * npts], false);
  double              minusIbuf[9] = {-1., 0., 0., 0., -1., 0., 0., 0., -1.};
  LightMatrix<double> minusI(3, 3, minusIbuf, false);
  for (size_t i = 0; i < npts; ++i) {
    J_glob_translation.set_block(i * 3, 0, minusI);
  }

  mat_mult(R, positions, &tmp);
  const double* pose_params_col2 = pose_params.get_col(2);
  for (int i = 0; i < positions.cols(); ++i) {
    double* col = tmp.get_col_ptr(i);
    add_to(3, col, pose_params_col2);
    positions.set_col(i, col);
  }
}

// Inputs:
// corresp - vector<int>
// pose_params - 3xN matrix
// References
// positions - 3xN matrix,
// Outputs:
// pJ - pointer to memory allocated for the jacobian
// R - preallocated 3x3 matrix
void apply_global_transform_d(const std::vector<int>&    corresp,
                              const LightMatrix<double>& pose_params,
                              LightMatrix<double>& positions, double* pJ,
                              LightMatrix<double>& R) {
  std::array<LightMatrix<double>, 3> dR = {LightMatrix<double>(3, 3),
                                           LightMatrix<double>(3, 3),
                                           LightMatrix<double>(3, 3)};
  apply_global_transform_d_common(pose_params, R, dR);

  // global rotation
  size_t              npts = corresp.size();
  LightMatrix<double> tmp;
  for (int i_param = 0; i_param < 3; ++i_param) {
    LightMatrix<double> J_glob_rot(3, npts, &pJ[i_param * 3 * npts], false);
    for (size_t i_pt = 0; i_pt < npts; i_pt++) {
      mat_mult(dR[i_param],
               LightMatrix<double>(3, 1, positions.get_col_ptr(corresp[i_pt]),
                                   false),
               &tmp);
      J_glob_rot.set_col(i_pt, tmp.get_col(0));
      J_glob_rot.scale_col(i_pt, -1.);
    }
  }

  apply_global_translation_d(npts, R, pose_params, positions, pJ);
}

// Inputs:
// us - double[2 * corresp.size()]
// triangles - vector<Triangle>,
// corresp - vector<int>
// pose_params - 3xN matrix
// References
// positions - 3xN matrix,
// Outputs:
// pJ - pointer to memory allocated for the jacobian
// R - preallocated 3x3 matrix
void apply_global_transform_d(const double* const          us,
                              const std::vector<Triangle>& triangles,
                              const std::vector<int>&      corresp,
                              const LightMatrix<double>&   pose_params,
                              LightMatrix<double>& positions, double* pJ,
                              LightMatrix<double>& R) {
  std::array<LightMatrix<double>, 3> dR = {LightMatrix<double>(3, 3),
                                           LightMatrix<double>(3, 3),
                                           LightMatrix<double>(3, 3)};
  apply_global_transform_d_common(pose_params, R, dR);

  // global rotation
  size_t              npts = corresp.size();
  double              tmp1[3], tmp2[3];
  LightMatrix<double> tmp1_wrapper(3, 1, tmp1, false), tmp_matrix;
  for (int i_param = 0; i_param < 3; ++i_param) {
    LightMatrix<double> J_glob_rot(3, npts, &pJ[i_param * 3 * npts], false);
    for (size_t i_pt = 0; i_pt < npts; ++i_pt) {
      // tmp1 = u[0] * positions.get_col(verts[0])
      //      + u[1] * positions.get_col(verts[1])
      //      + (1. - u[0] - u[1]) * positions.get_col(verts[2]
      const auto&         verts = triangles[corresp[i_pt]].verts;
      const double* const u     = &us[2 * i_pt];
      scale(3, u[0], positions.get_col(verts[0]), tmp1);
      scale(3, u[1], positions.get_col(verts[1]), tmp2);
      add_to(3, tmp1, tmp2);
      scale(3, 1. - u[0] - u[1], positions.get_col(verts[2]), tmp2);
      add_to(3, tmp1, tmp2);

      // J_glob_rot.col(i_pt) = -dR[i_param] * tmp1;
      mat_mult(dR[i_param], tmp1_wrapper, &tmp_matrix);
      tmp_matrix.scale_col(0, -1.);
      J_glob_rot.set_block(0, i_pt, tmp_matrix);
    }
  }

  apply_global_translation_d(npts, R, pose_params, positions, pJ);
}

// Inputs:
// relatives - vector of parents.size() 4x4 matrices
// relatives_d  - vector of 4x4 matrices
// parents - vector<int>
// Outputs:
// absolutes - vector of 4x4 matrices, allocated in this function
// absolutes_d - vector of vectors of 4x4 matrices, allocated in this function
void relatives_to_absolutes_d(
    const std::vector<LightMatrix<double>>&        relatives,
    const std::vector<LightMatrix<double>>&        relatives_d,
    const std::vector<int>&                        parents,
    std::vector<LightMatrix<double>>&              absolutes,
    std::vector<std::vector<LightMatrix<double>>>& absolutes_d) {
  absolutes.resize(parents.size());
  absolutes_d.resize(parents.size());
  int rel_d_tail = 0;
  for (size_t i = 0; i < parents.size(); ++i) {
    if (parents[i] == -1)
      absolutes[i] = relatives[i];
    else {
      // absolutes[i] = absolutes[parents[i]] * relatives[i];
      if (parents[i] != i)
        mat_mult(absolutes[parents[i]], relatives[i], &absolutes[i]);
      else {
        LightMatrix<double> tmp;
        mat_mult(absolutes[parents[i]], relatives[i], &tmp);
        absolutes[i] = std::move(tmp);
      }
    }

    int n_finger_bone = (i - 1) % 4;
    if (i > 0 && i < parents.size() - 1 && n_finger_bone > 0) {
      absolutes_d[i].resize(n_finger_bone + 1);
      int curr_tail = 0;
      int parent    = parents[i];

      // absolutes_d[i][curr_tail++] = absolute_d_parent * relatives[i];
      if (parent != i) {
        for (const auto& absolute_d_parent : absolutes_d[parent])
          mat_mult(absolute_d_parent, relatives[i],
                   &absolutes_d[i][curr_tail++]);
      } else {
        for (int j = 0; j < absolutes_d[parent].size(); ++j) {
          LightMatrix<double> tmp;
          mat_mult(absolutes_d[parent][j], relatives[i], &tmp);
          absolutes_d[i][curr_tail++] = std::move(tmp);
        }
      }

      mat_mult(absolutes[parent], relatives_d[rel_d_tail++],
               &absolutes_d[i][curr_tail++]);
      if (n_finger_bone == 1)
        mat_mult(absolutes[parent], relatives_d[rel_d_tail++],
                 &absolutes_d[i][curr_tail++]);
    }
  }
}

// Inputs:
// xzy - double[3]
// Outputs:
// R - 3x3 matrix, allocated in this function
// pdR0 - nullable pointer to 3x3 matrix (computed only if not null)
// pdR1 - nullable pointer to 3x3 matrix (computed only if not null)
void euler_angles_to_rotation_matrix(const double* xzy, LightMatrix<double>& R,
                                     LightMatrix<double>* pdR0,
                                     LightMatrix<double>* pdR1) {
  double              tx = xzy[0], ty = xzy[2], tz = xzy[1];
  LightMatrix<double> Rx(3, 3), Ry(3, 3), Rz(3, 3), RzRy(3, 3);
  Rx.set_identity();
  Ry.set_identity();
  Rz.set_identity();
  Rx(1, 1) = cos(tx);
  Rx(2, 1) = sin(tx);
  Rx(1, 2) = -Rx(2, 1);
  Rx(2, 2) = Rx(1, 1);

  Ry(0, 0) = cos(ty);
  Ry(0, 2) = sin(ty);
  Ry(2, 0) = -Ry(0, 2);
  Ry(2, 2) = Ry(0, 0);

  Rz(0, 0) = cos(tz);
  Rz(1, 0) = sin(tz);
  Rz(0, 1) = -Rz(1, 0);
  Rz(1, 1) = Rz(0, 0);

  mat_mult(Rz, Ry, &RzRy);
  mat_mult(RzRy, Rx, &R);

  if (pdR0) {
    double              zero[9] = {0., 0., 0., 0., 0., 0., 0., 0., 0.};
    LightMatrix<double> dRx(3, 3, zero, false);
    dRx(1, 1) = -Rx(2, 1);
    dRx(2, 1) = Rx(1, 1);
    dRx(1, 2) = -dRx(2, 1);
    dRx(2, 2) = dRx(1, 1);
    mat_mult(RzRy, dRx, pdR0);
  }
  if (pdR1) {
    double              zero[9] = {0., 0., 0., 0., 0., 0., 0., 0., 0.};
    LightMatrix<double> dRz(3, 3, zero, false), RyRx(3, 3);
    dRz(0, 0) = -Rz(1, 0);
    dRz(1, 0) = Rz(0, 0);
    dRz(0, 1) = -dRz(1, 0);
    dRz(1, 1) = dRz(0, 0);
    mat_mult(Ry, Rx, &RyRx);
    mat_mult(dRz, RyRx, pdR1);
  }
}

// Inputs:
// model - HandModelEigen
// pose_params - 3xN matrix
// relatives - vector of 4x4 matrices, allocated in this function
// relatives_d - vector of 4x4 matrices, allocated in this function
void get_posed_relatives_d(const HandModelLightMatrix&       model,
                           const LightMatrix<double>&        pose_params,
                           std::vector<LightMatrix<double>>& relatives,
                           std::vector<LightMatrix<double>>& relatives_d) {
  relatives.resize(model.base_relatives.size());
  relatives_d.resize(4 * 5);  // 4 parameters in every finger

  int offset = 3;
  int tail   = 0;
  for (size_t i = 0; i < model.bone_names.size(); ++i) {
    LightMatrix<double> tr(4, 4), R(3, 3);
    tr.set_identity();

    int n_finger_bone = (i - 1) % 4;
    if (i == 0 || i == model.bone_names.size() - 1 || n_finger_bone == 0) {
      euler_angles_to_rotation_matrix(pose_params.get_col(i + offset), R);
    } else {
      LightMatrix<double> dtr0(4, 4), dR0(3, 3);
      dtr0.fill(0.);
      if (n_finger_bone == 1) {
        LightMatrix<double> dtr1(4, 4), dR1(3, 3);
        dtr1.fill(0.);
        euler_angles_to_rotation_matrix(pose_params.get_col(i + offset), R,
                                        &dR0, &dR1);
        dtr1.set_block(0, 0, dR1);
        mat_mult(model.base_relatives[i], dtr1, &relatives_d[tail + 1]);
      } else
        euler_angles_to_rotation_matrix(pose_params.get_col(i + offset), R,
                                        &dR0);

      dtr0.set_block(0, 0, dR0);
      mat_mult(model.base_relatives[i], dtr0, &relatives_d[tail++]);
      if (n_finger_bone == 1)
        tail++;
    }
    tr.set_block(0, 0, R);

    mat_mult(model.base_relatives[i], tr, &relatives[i]);
  }
}

// Inputs:
// model - HandModelEigen
// pose_params 3xN matrix
// corresp - vector<int>
// Outputs:
// positions - 3xN matrix, allocated in this function
// positions_d - vector of 3xN matrices, allocated in this function
// pJ - pointer to memory allocated for the jacobian
void get_skinned_vertex_positions_d_common(
    const HandModelLightMatrix& model, const LightMatrix<double>& pose_params,
    const std::vector<int>& corresp, LightMatrix<double>& positions,
    std::vector<LightMatrix<double>>& positions_d, double* pJ) {
  std::vector<LightMatrix<double>> relatives, absolutes,
      transforms;                                // vector<Matrix4d>
  std::vector<LightMatrix<double>> relatives_d;  // vector<Matrix4d>
  std::vector<std::vector<LightMatrix<double>>> absolutes_d,
      transforms_d;  // vector<vector<Matrix4d>>
  get_posed_relatives_d(model, pose_params, relatives, relatives_d);
  relatives_to_absolutes_d(relatives, relatives_d, model.parents, absolutes,
                           absolutes_d);

  // Get bone transforms.
  transforms.resize(absolutes.size());
  transforms_d.resize(absolutes.size());
  for (size_t i = 0; i < absolutes.size(); ++i) {
    mat_mult(absolutes[i], model.inverse_base_absolutes[i], &transforms[i]);
    transforms_d[i].resize(absolutes_d[i].size());
    for (size_t j = 0; j < absolutes_d[i].size(); j++)
      mat_mult(absolutes_d[i][j], model.inverse_base_absolutes[i],
               &transforms_d[i][j]);
  }

  // Transform vertices by necessary transforms. + apply skinning
  positions = LightMatrix<double>(3, model.base_positions.cols());
  positions.fill(0.);
  positions_d.resize(4 * 5, positions);
  LightMatrix<double> base_positions_homogenized(4,
                                                 model.base_positions.cols()),
      tmp;
  base_positions_homogenized.set_block(0, 0, model.base_positions);
  base_positions_homogenized.set_row(3, 1.);
  for (int i = 0; i < (int)transforms.size(); ++i) {
    //*positions +=
    //    ((transforms[i] * model.base_positions.colwise().homogeneous())
    //        .array()
    //        .rowwise() * model.weights.row(i)).matrix()
    //    .topRows(3);
    mat_mult(transforms[i], base_positions_homogenized, &tmp);
    for (int l = 0; l < 3; ++l) {
      for (int k = 0; k < tmp.cols(); ++k)
        positions(l, k) += tmp(l, k) * model.weights(i, k);
    }

    int i_finger = (i - 1) / 4;
    for (int j = 0; j < (int)transforms_d[i].size(); j++) {
      int i_param = j + 4 * i_finger;
      mat_mult(transforms_d[i][j], base_positions_homogenized, &tmp);

      //(*positions_d)[i_param] +=
      //    ((transforms_d[i][j] * model.base_positions.colwise().homogeneous())
      //        .array()
      //        .rowwise() * model.weights.row(i)).matrix()
      //    .topRows(3);
      for (int l = 0; l < 3; ++l) {
        for (int k = 0; k < tmp.cols(); ++k)
          positions_d[i_param](l, k) += tmp(l, k) * model.weights(i, k);
      }
    }
  }

  if (model.is_mirrored)
    positions.scale_row(0, -1.);
}

// Inputs:
// model - HandModelEigen
// pose_params 3xN matrix
// corresp - vector<int>
// apply_global - bool, defaults to true
// Outputs:
// positions - 3xN matrix, allocated in this function
// pJ - pointer to memory allocated for the jacobian
void get_skinned_vertex_positions_d(const HandModelLightMatrix& model,
                                    const LightMatrix<double>&  pose_params,
                                    const std::vector<int>&     corresp,
                                    LightMatrix<double>& positions, double* pJ,
                                    bool apply_global) {
  std::vector<LightMatrix<double>> positions_d;  // vector<Matrix3Xd>
  get_skinned_vertex_positions_d_common(model, pose_params, corresp, positions,
                                        positions_d, pJ);

  LightMatrix<double> Rglob(3, 3);
  Rglob.set_identity();
  if (apply_global)
    apply_global_transform_d(corresp, pose_params, positions, pJ, Rglob);

  // finger parameters
  size_t              ncorresp = corresp.size();
  LightMatrix<double> tmp(3, 1);
  for (int i = 0; i < 4 * 5; ++i) {
    LightMatrix<double> curr_J(3, ncorresp, &pJ[(6 + i) * 3 * ncorresp],
                               false);  // 6 is offset (global params)
    for (int j = 0; j < curr_J.cols(); ++j) {
      // curr_J.col(j) = -Rglob * positions_d[i].get_col(corresp[j]);
      mat_mult(Rglob,
               LightMatrix<double>(3, 1, positions_d[i].get_col_ptr(corresp[j]),
                                   false),
               &tmp);
      curr_J.set_col(j, tmp.get_col(0));
      curr_J.scale_col(j, -1.);
    }
  }
}

// Inputs:
// us - double[2 * corresp.size()]
// model - HandModelEigen
// pose_params 3xN matrix
// corresp - vector<int>
// apply_global - bool, defaults to true
// Outputs:
// positions - 3xN matrix, allocated in this function
// pJ - pointer to memory allocated for the jacobian
void get_skinned_vertex_positions_d(const double* const         us,
                                    const HandModelLightMatrix& model,
                                    const LightMatrix<double>&  pose_params,
                                    const std::vector<int>&     corresp,
                                    LightMatrix<double>& positions, double* pJ,
                                    bool apply_global) {
  std::vector<LightMatrix<double>> positions_d;  // vector<Matrix3Xd>
  get_skinned_vertex_positions_d_common(model, pose_params, corresp, positions,
                                        positions_d, pJ);

  LightMatrix<double> Rglob(3, 3);
  Rglob.set_identity();
  if (apply_global)
    apply_global_transform_d(us, model.triangles, corresp, pose_params,
                             positions, pJ, Rglob);

  // finger parameters
  size_t              ncorresp = corresp.size();
  LightMatrix<double> tmp1(3, 1), tmp2(3, 1);
  for (int i = 0; i < 4 * 5; ++i) {
    LightMatrix<double> curr_J(3, ncorresp, &pJ[(6 + i) * 3 * ncorresp],
                               false);  // 6 is offset (global params)
    for (int j = 0; j < curr_J.cols(); ++j) {
      const auto&         verts = model.triangles[corresp[j]].verts;
      const double* const u     = &us[2 * j];

      // tmp1 = u[0] * positions_d[i].col(verts[0])
      //      + u[1] * positions_d[i].col(verts[1])
      //      + (1. - u[0] - u[1]) * positions_d[i].col(verts[2]);
      tmp1.set(positions_d[i].get_col(verts[0]));
      tmp1.scale_col(0, u[0]);
      tmp2.set(positions_d[i].get_col(verts[1]));
      tmp2.scale_col(0, u[1]);
      tmp1.add(tmp2);
      tmp2.set(positions_d[i].get_col(verts[2]));
      tmp2.scale_col(0, 1. - u[0] - u[1]);
      tmp1.add(tmp2);

      // curr_J.col(j) = -Rglob * tmp1;
      mat_mult(Rglob, tmp1, &tmp2);
      curr_J.set_col(j, tmp2.get_col(0));
      curr_J.scale_col(j, -1.);
    }
  }
}

// Inputs:
// theta - double[]
// bone_names - vector<string>
// Outputs:
// pose_params - 3xN matrix, allocated in this function
void to_pose_params_d(const double* const             theta,
                      const std::vector<std::string>& bone_names,
                      LightMatrix<double>&            pose_params) {
  pose_params.resize(3, bone_names.size() + 3);
  pose_params.fill(0.);

  pose_params.set_col(0, &theta[0]);
  pose_params.set_col(1, 1.);
  pose_params.set_col(2, &theta[3]);

  int i_theta       = 6;
  int i_pose_params = 5;
  int n_fingers     = 5;
  for (int i_finger = 0; i_finger < n_fingers; ++i_finger) {
    for (int i = 2; i <= 4; ++i) {
      pose_params(0, i_pose_params) = theta[i_theta++];
      if (i == 2) {
        pose_params(1, i_pose_params) = theta[i_theta++];
      }
      i_pose_params++;
    }
    i_pose_params++;
  }
}

// Inputs:
// theta - double[]
// data - HandDataEigen
// Outputs:
// perr - pointer to memory allocated for
//        the objective - double[3 * data.correspondences.size()]
// pJ - pointer to memory allocated for the jacobian
<<<<<<< HEAD
void hand_objective_d(
    const double* const theta,
    const HandDataLightMatrix& data,
    double* perr,
    double* pJ)
{
    LightMatrix<double> pose_params; // Matrix3Xd
    to_pose_params_d(theta, data.model.bone_names, pose_params);

    LightMatrix<double> vertex_positions; // Matrix3Xd
    get_skinned_vertex_positions_d(data.model, pose_params, data.correspondences, vertex_positions, pJ);

    size_t npts = data.correspondences.size();
    //Map<Matrix3Xd> err(perr, 3, npts);
    LightMatrix<double> err(3, npts, perr, false);
#pragma omp parallel for firstprivate(err)
    for (size_t i = 0; i < data.correspondences.size(); ++i) {
        //err.col(i) = data.points.col(i) - vertex_positions.col(data.correspondences[i]);
        subtract(3, data.points.get_col(i), vertex_positions.get_col(data.correspondences[i]), err.get_col_ptr(i));
    }
=======
void hand_objective_d(const double* const        theta,
                      const HandDataLightMatrix& data, double* perr,
                      double* pJ) {
  LightMatrix<double> pose_params;  // Matrix3Xd
  to_pose_params_d(theta, data.model.bone_names, pose_params);

  LightMatrix<double> vertex_positions;  // Matrix3Xd
  get_skinned_vertex_positions_d(data.model, pose_params, data.correspondences,
                                 vertex_positions, pJ);

  size_t npts = data.correspondences.size();
  // Map<Matrix3Xd> err(perr, 3, npts);
  LightMatrix<double> err(3, npts, perr, false);
  for (size_t i = 0; i < data.correspondences.size(); ++i) {
    // err.col(i) = data.points.col(i)
    //            - vertex_positions.col(data.correspondences[i]);
    subtract(3, data.points.get_col(i),
             vertex_positions.get_col(data.correspondences[i]),
             err.get_col_ptr(i));
  }
>>>>>>> aefadde8
}

// Inputs:
// theta - double[]
// us - double[2 * data.correspondences.size()]
// data - HandDataEigen
// Outputs:
// perr - pointer to memory allocated for
//        the objective - double[3 * data.correspondences.size()]
// pJ - pointer to memory allocated for the jacobian
<<<<<<< HEAD
void hand_objective_d(
    const double* const theta,
    const double* const us,
    const HandDataLightMatrix& data,
    double* perr,
    double* pJ)
{
    LightMatrix<double> pose_params; // Matrix3Xd
    to_pose_params_d(theta, data.model.bone_names, pose_params);

    size_t npts = data.correspondences.size();
    LightMatrix<double> vertex_positions; // Matrix3Xd
    get_skinned_vertex_positions_d(us, data.model, pose_params, data.correspondences, vertex_positions, &pJ[2 * 3 * npts]);

    LightMatrix<double> err(3, npts, perr, false);
    LightMatrix<double> du0(3, npts, &pJ[0], false), du1(3, npts, &pJ[3 * npts], false);
    LightMatrix<double> hand_point(3, 1), tmp(3, 1);
#pragma omp parallel for firstprivate(err, du0, du1, hand_point, tmp)
    for (size_t i = 0; i < data.correspondences.size(); ++i) {
        const auto& verts = data.model.triangles[data.correspondences[i]].verts;
        const double* const u = &us[2 * i];

        subtract(3, vertex_positions.get_col(verts[2]), vertex_positions.get_col(verts[0]), du0.get_col_ptr(i));
        subtract(3, vertex_positions.get_col(verts[2]), vertex_positions.get_col(verts[1]), du1.get_col_ptr(i));

        //hand_point = u[0] * vertex_positions.col(verts[0]) + u[1] * vertex_positions.col(verts[1])
        //    + (1. - u[0] - u[1]) * vertex_positions.col(verts[2]);
        hand_point.set(vertex_positions.get_col(verts[0]));
        hand_point.scale_col(0, u[0]);
        tmp.set(vertex_positions.get_col(verts[1]));
        tmp.scale_col(0, u[1]);
        hand_point.add(tmp);
        tmp.set(vertex_positions.get_col(verts[2]));
        tmp.scale_col(0, 1. - u[0] - u[1]);
        hand_point.add(tmp);

        subtract(3, data.points.get_col(i), hand_point.get_col(0), err.get_col_ptr(i));
    }
=======
void hand_objective_d(const double* const theta, const double* const us,
                      const HandDataLightMatrix& data, double* perr,
                      double* pJ) {
  LightMatrix<double> pose_params;  // Matrix3Xd
  to_pose_params_d(theta, data.model.bone_names, pose_params);

  size_t              npts = data.correspondences.size();
  LightMatrix<double> vertex_positions;  // Matrix3Xd
  get_skinned_vertex_positions_d(us, data.model, pose_params,
                                 data.correspondences, vertex_positions,
                                 &pJ[2 * 3 * npts]);

  LightMatrix<double> err(3, npts, perr, false);
  LightMatrix<double> du0(3, npts, &pJ[0], false),
      du1(3, npts, &pJ[3 * npts], false);
  LightMatrix<double> hand_point(3, 1), tmp(3, 1);
  for (size_t i = 0; i < data.correspondences.size(); ++i) {
    const auto& verts     = data.model.triangles[data.correspondences[i]].verts;
    const double* const u = &us[2 * i];

    subtract(3, vertex_positions.get_col(verts[2]),
             vertex_positions.get_col(verts[0]), du0.get_col_ptr(i));
    subtract(3, vertex_positions.get_col(verts[2]),
             vertex_positions.get_col(verts[1]), du1.get_col_ptr(i));

    // hand_point = u[0] * vertex_positions.col(verts[0])
    //            + u[1] * vertex_positions.col(verts[1])
    //            + (1. - u[0] - u[1]) * vertex_positions.col(verts[2]);
    hand_point.set(vertex_positions.get_col(verts[0]));
    hand_point.scale_col(0, u[0]);
    tmp.set(vertex_positions.get_col(verts[1]));
    tmp.scale_col(0, u[1]);
    hand_point.add(tmp);
    tmp.set(vertex_positions.get_col(verts[2]));
    tmp.scale_col(0, 1. - u[0] - u[1]);
    hand_point.add(tmp);

    subtract(3, data.points.get_col(i), hand_point.get_col(0),
             err.get_col_ptr(i));
  }
>>>>>>> aefadde8
}<|MERGE_RESOLUTION|>--- conflicted
+++ resolved
@@ -587,28 +587,6 @@
 // perr - pointer to memory allocated for
 //        the objective - double[3 * data.correspondences.size()]
 // pJ - pointer to memory allocated for the jacobian
-<<<<<<< HEAD
-void hand_objective_d(
-    const double* const theta,
-    const HandDataLightMatrix& data,
-    double* perr,
-    double* pJ)
-{
-    LightMatrix<double> pose_params; // Matrix3Xd
-    to_pose_params_d(theta, data.model.bone_names, pose_params);
-
-    LightMatrix<double> vertex_positions; // Matrix3Xd
-    get_skinned_vertex_positions_d(data.model, pose_params, data.correspondences, vertex_positions, pJ);
-
-    size_t npts = data.correspondences.size();
-    //Map<Matrix3Xd> err(perr, 3, npts);
-    LightMatrix<double> err(3, npts, perr, false);
-#pragma omp parallel for firstprivate(err)
-    for (size_t i = 0; i < data.correspondences.size(); ++i) {
-        //err.col(i) = data.points.col(i) - vertex_positions.col(data.correspondences[i]);
-        subtract(3, data.points.get_col(i), vertex_positions.get_col(data.correspondences[i]), err.get_col_ptr(i));
-    }
-=======
 void hand_objective_d(const double* const        theta,
                       const HandDataLightMatrix& data, double* perr,
                       double* pJ) {
@@ -620,16 +598,11 @@
                                  vertex_positions, pJ);
 
   size_t npts = data.correspondences.size();
-  // Map<Matrix3Xd> err(perr, 3, npts);
   LightMatrix<double> err(3, npts, perr, false);
+#pragma omp parallel for firstprivate(err)
   for (size_t i = 0; i < data.correspondences.size(); ++i) {
-    // err.col(i) = data.points.col(i)
-    //            - vertex_positions.col(data.correspondences[i]);
-    subtract(3, data.points.get_col(i),
-             vertex_positions.get_col(data.correspondences[i]),
-             err.get_col_ptr(i));
-  }
->>>>>>> aefadde8
+    subtract(3, data.points.get_col(i), vertex_positions.get_col(data.correspondences[i]), err.get_col_ptr(i));
+  }
 }
 
 // Inputs:
@@ -640,46 +613,6 @@
 // perr - pointer to memory allocated for
 //        the objective - double[3 * data.correspondences.size()]
 // pJ - pointer to memory allocated for the jacobian
-<<<<<<< HEAD
-void hand_objective_d(
-    const double* const theta,
-    const double* const us,
-    const HandDataLightMatrix& data,
-    double* perr,
-    double* pJ)
-{
-    LightMatrix<double> pose_params; // Matrix3Xd
-    to_pose_params_d(theta, data.model.bone_names, pose_params);
-
-    size_t npts = data.correspondences.size();
-    LightMatrix<double> vertex_positions; // Matrix3Xd
-    get_skinned_vertex_positions_d(us, data.model, pose_params, data.correspondences, vertex_positions, &pJ[2 * 3 * npts]);
-
-    LightMatrix<double> err(3, npts, perr, false);
-    LightMatrix<double> du0(3, npts, &pJ[0], false), du1(3, npts, &pJ[3 * npts], false);
-    LightMatrix<double> hand_point(3, 1), tmp(3, 1);
-#pragma omp parallel for firstprivate(err, du0, du1, hand_point, tmp)
-    for (size_t i = 0; i < data.correspondences.size(); ++i) {
-        const auto& verts = data.model.triangles[data.correspondences[i]].verts;
-        const double* const u = &us[2 * i];
-
-        subtract(3, vertex_positions.get_col(verts[2]), vertex_positions.get_col(verts[0]), du0.get_col_ptr(i));
-        subtract(3, vertex_positions.get_col(verts[2]), vertex_positions.get_col(verts[1]), du1.get_col_ptr(i));
-
-        //hand_point = u[0] * vertex_positions.col(verts[0]) + u[1] * vertex_positions.col(verts[1])
-        //    + (1. - u[0] - u[1]) * vertex_positions.col(verts[2]);
-        hand_point.set(vertex_positions.get_col(verts[0]));
-        hand_point.scale_col(0, u[0]);
-        tmp.set(vertex_positions.get_col(verts[1]));
-        tmp.scale_col(0, u[1]);
-        hand_point.add(tmp);
-        tmp.set(vertex_positions.get_col(verts[2]));
-        tmp.scale_col(0, 1. - u[0] - u[1]);
-        hand_point.add(tmp);
-
-        subtract(3, data.points.get_col(i), hand_point.get_col(0), err.get_col_ptr(i));
-    }
-=======
 void hand_objective_d(const double* const theta, const double* const us,
                       const HandDataLightMatrix& data, double* perr,
                       double* pJ) {
@@ -693,11 +626,11 @@
                                  &pJ[2 * 3 * npts]);
 
   LightMatrix<double> err(3, npts, perr, false);
-  LightMatrix<double> du0(3, npts, &pJ[0], false),
-      du1(3, npts, &pJ[3 * npts], false);
+  LightMatrix<double> du0(3, npts, &pJ[0], false), du1(3, npts, &pJ[3 * npts], false);
   LightMatrix<double> hand_point(3, 1), tmp(3, 1);
+#pragma omp parallel for firstprivate(err, du0, du1, hand_point, tmp)
   for (size_t i = 0; i < data.correspondences.size(); ++i) {
-    const auto& verts     = data.model.triangles[data.correspondences[i]].verts;
+    const auto& verts = data.model.triangles[data.correspondences[i]].verts;
     const double* const u = &us[2 * i];
 
     subtract(3, vertex_positions.get_col(verts[2]),
@@ -705,9 +638,6 @@
     subtract(3, vertex_positions.get_col(verts[2]),
              vertex_positions.get_col(verts[1]), du1.get_col_ptr(i));
 
-    // hand_point = u[0] * vertex_positions.col(verts[0])
-    //            + u[1] * vertex_positions.col(verts[1])
-    //            + (1. - u[0] - u[1]) * vertex_positions.col(verts[2]);
     hand_point.set(vertex_positions.get_col(verts[0]));
     hand_point.scale_col(0, u[0]);
     tmp.set(vertex_positions.get_col(verts[1]));
@@ -720,5 +650,4 @@
     subtract(3, data.points.get_col(i), hand_point.get_col(0),
              err.get_col_ptr(i));
   }
->>>>>>> aefadde8
 }