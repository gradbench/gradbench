--- conflicted
+++ resolved
@@ -5,22 +5,6 @@
   if System.Platform.isWindows then
     #[]
   else if System.Platform.isOSX then
-<<<<<<< HEAD
-    #["-L/opt/homebrew/opt/openblas/lib", "-lblas"]
-  else -- assuming linux
-    #["-L/usr/lib/x86_64-linux-gnu/", "-lblas", "-lm"]
-def moreLeancArgs :=
-  if System.Platform.isWindows then
-    #[]
-  else if System.Platform.isOSX then
-    #["-I/opt/homebrew/opt/openblas/include"]
-  else -- assuming linux
-    #[]
-
-package «gradbench» {
-  moreLinkArgs := moreLinkArgs
-  moreLeancArgs := moreLeancArgs
-=======
     #["-L/opt/homebrew/opt/openblas/lib",
       "-L/usr/local/opt/openblas/lib", "-lblas"]
   else -- assuming linux
@@ -28,28 +12,11 @@
 
 package «gradbench» {
   moreLinkArgs := moreLinkArgs
->>>>>>> 20ed68c0
 }
 
 @[default_target]
 lean_exe «gradbench» where
   root := `Main
-<<<<<<< HEAD
-  moreLinkArgs := moreLinkArgs
-  moreLeancArgs := moreLeancArgs
-
-lean_lib Gradbench where
-  roots := #[`Gradbench]
-  moreLinkArgs := moreLinkArgs
-  moreLeancArgs := moreLeancArgs
-
-@[default_target]
-lean_exe buildscilean where
-  root := `BuildSciLean
-  moreLinkArgs := moreLinkArgs
-  moreLeancArgs := moreLeancArgs
-
-=======
 
 lean_lib Gradbench where
   roots := #[`Gradbench]
@@ -58,5 +25,4 @@
 lean_exe buildscilean where
   root := `BuildSciLean
 
->>>>>>> 20ed68c0
 require scilean from git "https://github.com/lecopivo/SciLean" @ "blas"