#include "gradbench/evals/llsq.hpp"
#include "gradbench/main.hpp"
#include <algorithm>

class Gradient : public Function<llsq::Input, llsq::GradientOutput> {
public:
  Gradient(llsq::Input& input) : Function(input) {}

  void compute(llsq::GradientOutput& output) {
    size_t n = _input.n;
    size_t m = _input.x.size();
    output.resize(m);

    std::vector<double> sums(n);
    #pragma omp parallel for
    for (size_t i = 0; i < n; i++) {
      double ti        = llsq::t(i, n);
      double inner_sum = llsq::s(ti);
      for (size_t l = 0; l < m; l++) {
        inner_sum -= _input.x[l] * pow(ti, l);
      }
      sums[i] = inner_sum;
    }
<<<<<<< HEAD
    #pragma omp parallel for
    for(size_t j = 0; j < m; j++) {
=======
    for (size_t j = 0; j < m; j++) {
>>>>>>> aefadde8
      double sum = 0;
      for (size_t i = 0; i < n; i++) {
        double ti = llsq::t(i, n);
        sum += sums[i] * pow(ti, j);
      }
      output[j] = -sum;
    }
  }
};

int main(int argc, char* argv[]) {
  return generic_main(argc, argv,
                      {
                          {"primal", function_main<llsq::Primal>},
                          {"gradient", function_main<Gradient>},
                      });
  ;
}<|MERGE_RESOLUTION|>--- conflicted
+++ resolved
@@ -21,12 +21,8 @@
       }
       sums[i] = inner_sum;
     }
-<<<<<<< HEAD
     #pragma omp parallel for
     for(size_t j = 0; j < m; j++) {
-=======
-    for (size_t j = 0; j < m; j++) {
->>>>>>> aefadde8
       double sum = 0;
       for (size_t i = 0; i < n; i++) {
         double ti = llsq::t(i, n);
