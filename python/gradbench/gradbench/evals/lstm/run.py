import argparse
from pathlib import Path
from typing import Any

import numpy as np

import gradbench.pytorch.lstm as golden
from gradbench.comparison import compare_json_objects
from gradbench.eval import SingleModuleValidatedEval, approve, mismatch
from gradbench.evals.lstm import io
from gradbench.wrap import Wrapped


def check(function: str, input: Any, output: Any) -> None:
    func: Wrapped = getattr(golden, function)
    expected = func.wrapped(input | {"runs": 1})["output"]
    return compare_json_objects(expected, output)


def main():
    parser = argparse.ArgumentParser()
    parser.add_argument("-l", nargs="+", type=int, default=[2, 4])
    parser.add_argument("-c", nargs="+", type=int, default=[1024, 4096])
    parser.add_argument("--runs", type=int, default=1)
    parser.add_argument("--no-validation", action="store_true", default=False)
    args = parser.parse_args()

    e = SingleModuleValidatedEval(
<<<<<<< HEAD
        module="lstm", validator=mismatch(check), config=vars(args)
=======
        module="lstm", validator=approve if args.no_validation else mismatch(check)
>>>>>>> f663bbe7
    )
    e.start()
    if e.define().success:
        data_root = Path("evals/lstm/data")  # assumes cwd is set correctly

        for l in args.l:
            for c in args.c:
                fn = next(data_root.glob(f"lstm_l{l}_c{c}.txt"), None)
                input = io.read_lstm_instance(fn).to_dict()
                e.evaluate(
                    function="objective",
                    input=input | {"runs": args.runs},
                    description=fn.stem,
                )
                e.evaluate(
                    function="jacobian",
                    input=input | {"runs": args.runs},
                    description=fn.stem,
                )


if __name__ == "__main__":
    try:
        main()
    except (EOFError, BrokenPipeError):
        pass<|MERGE_RESOLUTION|>--- conflicted
+++ resolved
@@ -26,13 +26,9 @@
     args = parser.parse_args()
 
     e = SingleModuleValidatedEval(
-<<<<<<< HEAD
-        module="lstm", validator=mismatch(check), config=vars(args)
-=======
         module="lstm", validator=approve if args.no_validation else mismatch(check)
->>>>>>> f663bbe7
     )
-    e.start()
+    e.start(config=vars(args))
     if e.define().success:
         data_root = Path("evals/lstm/data")  # assumes cwd is set correctly
 
